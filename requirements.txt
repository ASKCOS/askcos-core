--- conflicted
+++ resolved
@@ -18,9 +18,5 @@
 tensorflow==1.13.1
 theano
 tqdm
-<<<<<<< HEAD
 uWSGI
-=======
-uWSGI==2.0.17.1
-sphinx
->>>>>>> c4519928
+sphinx