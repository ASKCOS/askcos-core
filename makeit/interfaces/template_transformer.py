from __future__ import print_function
import global_config as gc
from prioritization.precursor_prioritization.heuristic_prioritizer import HeuristicPrioritizer
from prioritization.precursor_prioritization.scs_prioritizer import SCSPrioritizer
from prioritization.template_prioritization.popularity_prioritizer import PopularityPrioritizer
from prioritization.template_prioritization.relevance_prioritizer import RelevancePrioritizer
from prioritization.default_prioritizer import DefaultPrioritizer
from rdchiral.initialization import rdchiralReaction, rdchiralReactants
from utilities.i_o.logging import MyLogger 
transformer_loc = 'template_transformer'

class TemplateTransformer(object):
    '''
    The Transformer class defines an object which can be used to perform
    one-step retrosyntheses for a given molecule.
    '''

    def __init__(self, mincount=4, TEMPLATE_DB = None, loc = False, done = None):
        '''
        Initialize a transformer.
        TEMPLATE_DB: indicate the database you want to use (def. none)
        loc: indicate that local file data should be read instead of online data (def. false)
        '''

        # Dictionary to keep track of ID -> index in self.templates
        self.id_to_index = {}
        
        return
    
    def get_prioritizers(self, kwargs = {}):
        '''
        Define which prioritization methods should be used. The prioritizers argument can contain 2 (retro - for precursor and templates) or 1 (synthetic - templates) element
        '''
        raise NotImplementedError
    
    def get_precursor_prioritizers(self, precursor_prioritizer):
        if not precursor_prioritizer:
            MyLogger.print_and_log('Cannot run the Retro-Transformer without a precursor prioritization method. Exiting...', transformer_loc, level = 3)
        if precursor_prioritizer in self.precursor_prioritizers:
            precursor = self.precursor_prioritizers[precursor_prioritizer]
        else:
            if precursor_prioritizer == gc.heuristic:
                precursor = HeuristicPrioritizer()
            elif precursor_prioritizer == gc.scs:
                precursor = SCSPrioritizer()
            elif precursor_prioritizer == gc.natural:
                precursor = DefaultPrioritizer()
            else:
                precursor = DefaultPrioritizer()
                MyLogger.print_and_log('Prioritization method not recognized. Using natural prioritization.', transformer_loc, level = 1)
                
            precursor.load_model()
            self.precursor_prioritizers[precursor_prioritizer] = precursor
        
        self.precursor_prioritizer = precursor
        
    def get_template_prioritizers(self, template_prioritizer):
        if not template_prioritizer:
            MyLogger.print_and_log('Cannot run the Retro-Transformer without a template prioritization method. Exiting...', transformer_loc, level = 3)
        if template_prioritizer in self.template_prioritizers:
            template = self.template_prioritizers[template_prioritizer]
        else:
            if template_prioritizer == gc.popularity:
                template = PopularityPrioritizer()
            elif template_prioritizer == gc.relevance:
                template = RelevancePrioritizer()
            else:
                template = PopularityPrioritizer()
                MyLogger.print_and_log('Prioritization method not recognized. Using literature popularity prioritization.', transformer_loc, level = 1)
                
            template.load_model()
            self.template_prioritizers[template_prioritizer] = template
    
        self.template_prioritizer = template
        
        
    def dump_to_file(self, retro, file_name, chrial = False):
        '''
        Write the template database to a file, of which the path in specified in the general configuration
        '''
        if not self.templates:
            self.load(chiral=chiral)
        
        if retro:
            if chiral:
                pickle_templates = []
                #reconstruct template list, but without chiral rxn object => can't be pickled.
                for template in self.templates:
                    pickle_templates.append({
                                            'name':                 template['name'],
                                            'reaction_smarts':      template['reaction_smarts'],
                                            'incompatible_groups':  template['incompatible_groups'],
                                            'references':           template['references'],
                                            'rxn_example':          template['rxn_example'],
                                            'explicit_H':           template['explicit_H'],
                                            '_id':                  template['_id'],
                                            'product_smiles':       template['product_smiles'], 
                                            'necessary_reagent':    template['necessary_reagent'],       
                                            'efgs':                 template['efgs'],
                                            'intra_only':           template['intra_only'],
                                            'dimer_only':           template['dimer_only'],        
                                            'chiral':               template['chiral'],
                                            'count':                template['count'],
                                            })
            else:
                pickle_templates = self.templates
            file = open(os.path.join(gc.retro_template_data, file_name), "w+")
            
            MyLogger.print_and_log('Wrote templates to {}'.format(os.path.join(gc.retro_template_data, file_name)), transformer_loc)

        else:        
            with open(os.path.join(gc.synth_template_data, file_name), 'w+') as file:
                pickle.dump(self.templates, file, gc.protocol)
    
            MyLogger.print_and_log('Wrote templates to {}'.format(os.path.join(gc.synth_template_data, file_name)), transformer_loc)
        
    
    def load_from_file(self,retro, file_name, chiral = False):
        '''
        Read the template database from a previously saved file, of which the path is specified in the general
        configuration
        '''
        
        MyLogger.print_and_log('Loading templates from {}'.format(file_name), transformer_loc)
        
        if retro:
            if os.path.isfile(os.path.join(gc.retro_template_data, file_name)):
                with open(os.path.join(gc.retro_template_data, file_name), 'rb') as file:
                    if chiral:
                        pickle_templates = pickle.load(file)
                        self.templates = []
                        for template in pickle_templates:
                            try:
                                template['rxn'] = rdchiralReaction(str('(' + template['reaction_smarts'].replace('>>', ')>>(') + ')'))
                            except Exception as e:
                                template['rxn'] = None
                            self.templates.append(template)
                    else:
                        self.templates = pickle.load(file)
            else:
                MyLogger.print_and_log("No file to read data from, using online database instead.", transformer_loc, level = 1)
                self.load(chiral=chiral)

        else:
            if os.path.isfile(os.path.join(gc.synth_template_data, file_name)):
                with open(os.path.join(gc.synth_template_data, file_name), 'rb') as file:
                    self.templates = pickle.load(file)
            else:
                MyLogger.print_and_log("No file to read data from, using online database instead.", transformer_loc, level = 1)
                self.load()
                
        self.num_templates = len(self.templates)
        MyLogger.print_and_log('Loaded templates. Using {} templates'.format(self.num_templates), transformer_loc)
  
       
    def get_prioritizers(self, args):
        '''
        Get the prioritization methods for the transformer (templates and/or precursors)
        '''
        raise NotImplementedError

    def load(self, chiral = False, lowe=False, refs=False, efgs=False,rxn_ex = False):
        raise NotImplementedError
    
<<<<<<< HEAD
=======
    def reorder(self):
        '''Reorder self.templates in descending popularity. Also builds id_tO_index table'''
        self.num_templates = len(self.templates)
        self.templates = sorted(self.templates, key=lambda z: z[
                                'count'], reverse=True)
        self.id_to_index = {template['_id']: i for i, template in enumerate(self.templates)}
        return

    def lookup_id(self, template_id):
        '''
        Find the reaction smarts for this template_id
        '''
        
        if not self.id_to_index: # need to build
            self.id_to_index = {template['_id']: i for (i, template) in enumerate(self.templates)}
        return self.templates[self.id_to_index[template_id]]
>>>>>>> 3848d937
    
    def load_templates(self, retro, chiral = False, lowe=False, refs=False, efgs=False, rxn_ex = False):
        # Save collection TEMPLATE_DB
        if not self.TEMPLATE_DB:
            self.load_databases(retro, chiral = chiral)
        self.chiral = chiral
        if self.mincount and 'count' in self.TEMPLATE_DB.find_one(): 
            if retro:
                filter_dict = {'count': { '$gte': min(self.mincount,self.mincount_c)}}
            else:
                filter_dict = {'count': { '$gte': self.mincount}}
        else: 
            filter_dict = {}
       
        # Look for all templates in collection
        to_retrieve = ['_id', 'reaction_smarts', 'necessary_reagent', 'count', 'intra_only','dimer_only']
        if refs:
            to_retrieve.append('references')
        if efgs:
            to_retrieve.append('efgs')
        if rxn_ex:
            to_retrieve.append('rxn_example')
        for document in self.TEMPLATE_DB.find(filter_dict, to_retrieve):
            # Skip if no reaction SMARTS
            if 'reaction_smarts' not in document: continue
            reaction_smarts = str(document['reaction_smarts'])
            if not reaction_smarts: continue
            
            if retro:   
                #different thresholds for chiral and non chiral reactions
                chiral_rxn = False
                for c in reaction_smarts:
                    if c in ('@', '/', '\\'):
                        chiral_rxn = True 
                        break
    
                if chiral_rxn and document['count'] < self.mincount_c:
                    continue
                if not chiral_rxn and document['count'] < self.mincount:
                    continue
            
            
            # Define dictionary
            template = {
                'name':                 document['name'] if 'name' in document else '',
                'reaction_smarts':      reaction_smarts,
                'incompatible_groups':  document['incompatible_groups'] if 'incompatible_groups' in document else [],
                'reference':            document['reference'] if 'reference' in document else '',
                'references':           document['references'] if 'references' in document else [],
                'rxn_example':          document['rxn_example'] if 'rxn_example' in document else '',
                'explicit_H':           document['explicit_H'] if 'explicit_H' in document else False,
                '_id':                  document['_id'] if '_id' in document else -1,
                'product_smiles':       document['product_smiles'] if 'product_smiles' in document else [], 
                'necessary_reagent':    document['necessary_reagent'] if 'necessary_reagent' in document else '',       
                'efgs':                 document['efgs'] if 'efgs' in document else None,
                'intra_only':           document['intra_only'] if 'intra_only' in document else False,
                'dimer_only':           document['dimer_only'] if 'dimer_only' in document else False,        
            }
            if retro:
                template['chiral'] =    chiral_rxn
            
            # Frequency/popularity score
            if 'count' in document: 
                template['count'] = document['count']
            elif 'popularity' in document:
                template['count'] = document['popularity']
            else:
                template['count'] = 1
            # Define reaction in RDKit and validate
            try:
                # Force reactants and products to be one molecule (not really, but for bookkeeping)
                if lowe:
                    reaction_smarts_one = '(' + reaction_smarts.split('>')[2] + ')>>(' + reaction_smarts.split('>')[0] + ')'
                else:
                    reaction_smarts_one = '(' + reaction_smarts.replace('>>', ')>>(') + ')'
                
                if retro:
                    if chiral:
                        rxn = rdchiralReaction(str(reaction_smarts_one))
                        template['rxn'] = rxn
                    else:
                        rxn = AllChem.ReactionFromSmarts(str(reaction_smarts_one))
                        if rxn.Validate()[1] == 0: 
                            template['rxn'] = rxn
                        else:
                            template['rxn'] = None
                else:
                    rxn_f = AllChem.ReactionFromSmarts(reaction_smarts_synth)
                    #if rxn_f.Validate() == (0, 0):
                    if rxn_f.Validate()[1] == 0:
                        template['rxn_f'] = rxn_f
                    else:
                        template['rxn_f'] = None
            except Exception as e:
                if gc.DEBUG:
                    MyLogger.print_and_log('Couldnt load : {}: {}'.format(reaction_smarts_one, e),transformer_loc, level=1)
                template['rxn'] = None
                template['rxn_f'] = None
            
            # Add to list
            self.templates.append(template)

        self.num_templates = len(self.templates)
        
        self.templates = sorted(self.templates, key = lambda z: z['count'], reverse = True)
    
    def get_outcomes(self, smiles, mincount, prioritizers, start_at = -1, end_at = -1, singleonly = False, stop_if = False, chiral=False):
        '''
        Performs a one-step retrosynthesis given a SMILES string of a
        target molecule by applying each transformation template
        sequentially.
        '''
        raise NotImplementedError
    
    def load_databases(self, retro, chiral=False):
        
        db_client = MongoClient(gc.MONGO['path'],gc.MONGO['id'], connect = gc.MONGO['connect'])
        
        if retro:
            if self.chiral:
                self.TEMPLATE_DB = db_client[gc.RETRO_TRANSFORMS_CHIRAL['database']][gc.RETRO_TRANSFORMS_CHIRAL['collection']]
                MyLogger.print_and_log("Using {} as template database.".format(gc.RETRO_TRANSFORMS_CHIRAL['collection']), retro_transformer_loc)
            else:
                self.TEMPLATE_DB = db_client[gc.RETRO_TRANSFORMS['database']][gc.RETRO_TRANSFORMS['collection']]
                MyLogger.print_and_log("Using {} as template database.".format(gc.RETRO_TRANSFORMS['collection']), retro_transformer_loc)
        else:
            self.TEMPLATE_DB = db_client[gc.SYNTH_TRANSFORMS['database']][gc.SYNTH_TRANSFORMS['collection']]
    
        raise NotImplementedError
    
    def apply_one_template(self, mol, smiles, template, singleonly = False, stop_if = False, chiral = False):
        '''
        Takes a mol object and applies a single template, returning
        a list of precursors or outcomes, depending on whether retro or 
        synthetic templates are used
        '''
        raise NotImplementedError<|MERGE_RESOLUTION|>--- conflicted
+++ resolved
@@ -6,6 +6,7 @@
 from prioritization.template_prioritization.relevance_prioritizer import RelevancePrioritizer
 from prioritization.default_prioritizer import DefaultPrioritizer
 from rdchiral.initialization import rdchiralReaction, rdchiralReactants
+from pymongo import MongoClient
 from utilities.i_o.logging import MyLogger 
 transformer_loc = 'template_transformer'
 
@@ -161,9 +162,7 @@
 
     def load(self, chiral = False, lowe=False, refs=False, efgs=False,rxn_ex = False):
         raise NotImplementedError
-    
-<<<<<<< HEAD
-=======
+
     def reorder(self):
         '''Reorder self.templates in descending popularity. Also builds id_tO_index table'''
         self.num_templates = len(self.templates)
@@ -180,7 +179,6 @@
         if not self.id_to_index: # need to build
             self.id_to_index = {template['_id']: i for (i, template) in enumerate(self.templates)}
         return self.templates[self.id_to_index[template_id]]
->>>>>>> 3848d937
     
     def load_templates(self, retro, chiral = False, lowe=False, refs=False, efgs=False, rxn_ex = False):
         # Save collection TEMPLATE_DB
@@ -189,7 +187,7 @@
         self.chiral = chiral
         if self.mincount and 'count' in self.TEMPLATE_DB.find_one(): 
             if retro:
-                filter_dict = {'count': { '$gte': min(self.mincount,self.mincount_c)}}
+                filter_dict = {'count': { '$gte': min(self.mincount,self.mincount_chiral)}}
             else:
                 filter_dict = {'count': { '$gte': self.mincount}}
         else: 
@@ -217,7 +215,7 @@
                         chiral_rxn = True 
                         break
     
-                if chiral_rxn and document['count'] < self.mincount_c:
+                if chiral_rxn and document['count'] < self.mincount_chiral:
                     continue
                 if not chiral_rxn and document['count'] < self.mincount:
                     continue
@@ -282,10 +280,8 @@
             
             # Add to list
             self.templates.append(template)
-
-        self.num_templates = len(self.templates)
-        
-        self.templates = sorted(self.templates, key = lambda z: z['count'], reverse = True)
+        
+        self.reorder()
     
     def get_outcomes(self, smiles, mincount, prioritizers, start_at = -1, end_at = -1, singleonly = False, stop_if = False, chiral=False):
         '''
@@ -309,8 +305,6 @@
         else:
             self.TEMPLATE_DB = db_client[gc.SYNTH_TRANSFORMS['database']][gc.SYNTH_TRANSFORMS['collection']]
     
-        raise NotImplementedError
-    
     def apply_one_template(self, mol, smiles, template, singleonly = False, stop_if = False, chiral = False):
         '''
         Takes a mol object and applies a single template, returning
