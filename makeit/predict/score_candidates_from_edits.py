--- conflicted
+++ resolved
@@ -159,14 +159,7 @@
 				average_val_acc += hist.history['val_acc'][0]
 			print('    loss:     {:8.4f}, acc:     {:5.4f}'.format(average_loss/len(x_files), average_acc/len(x_files)))
 			print('    val_loss: {:8.4f}, val_acc: {:5.4f}'.format(average_val_loss/len(x_files), average_val_acc/len(x_files)))
-<<<<<<< HEAD
-			print('    ...saving...')
 			model.save_weights(os.path.join(FROOT, 'weights{}.h5'.format(tag)), overwrite = True)
-
-=======
-			model.save_weights(os.path.join(FROOT, 'weights{}.h5'.format(tag)), overwrite = True)
-			
->>>>>>> 3bc84988
 	except KeyboardInterrupt:
 		print('Stopped training early!')
 		hist_fid.close()
