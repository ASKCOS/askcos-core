from __future__ import print_function
import makeit.global_config as gc
import rdkit.Chem as Chem
from rdkit.Chem import AllChem
import pymongo
from makeit.prioritization.precursors.heuristic import HeuristicPrecursorPrioritizer
from makeit.prioritization.precursors.relevanceheuristic import RelevanceHeuristicPrecursorPrioritizer
from makeit.prioritization.precursors.mincost import MinCostPrecursorPrioritizer
from makeit.prioritization.precursors.scscore import SCScorePrecursorPrioritizer
from makeit.prioritization.templates.popularity import PopularityTemplatePrioritizer
from makeit.prioritization.templates.relevance import RelevanceTemplatePrioritizer
from makeit.prioritization.default import DefaultPrioritizer
from rdchiral.initialization import rdchiralReaction, rdchiralReactants
from pymongo import MongoClient
from bson.objectid import ObjectId
from makeit.utilities.io.logger import MyLogger
transformer_loc = 'template_transformer'
import makeit.utilities.io.pickle as pickle
import os, sys

class TemplateTransformer(object):
    """One-step retrosynthesis transformer.

    The TemplateTransformer class defines an object which can be used to perform
    one-step retrosyntheses for a given molecule.

    Attributes:
        id_to_index (dict): Maps template ID to index in ``self.templates``.
        precursor_prioritizers ():
        precursor_prioritizer ():
        template_prioritizers ():
        template_prioritizer ():
        templates ():
        num_templates (int): Number of templates loaded by the transformer.
        chiral (bool): Whether to properly handle chirality.
        mincount (int): Minimum template popularity.
        mincount_chiral (int): Minimum template popularity for chiral templates.
        TEMPLATE_DB ():
    """

<<<<<<< HEAD
    def __init__(self, load_all=gc.PRELOAD_TEMPLATES, use_db=True, TEMPLATE_DB=None):
=======
    def __init__(self, load_all=gc.PRELOAD_TEMPLATES, use_db=True):
>>>>>>> 83ed1358
        """Initializes TemplateTransformer.

        Args:
            load_all (bool, optional): Whether to load all of the templates into
                memory. (default: {gc.PRELOAD_TEMPLATES})
            use_db (bool, optional): Whether to use the database to look up
                templates. (default: {True})
        """
        self.templates = []
        self.load_all = load_all
        self.use_db = use_db
<<<<<<< HEAD
        self.TEMPLATE_DB = TEMPLATE_DB
        self.id_to_index = {} # Dictionary to keep track of ID -> index in self.templates
=======
        if load_all:
            self.id_to_index = {} # Dictionary to keep track of ID -> index in self.templates

    def get_precursor_prioritizers(self, precursor_prioritizer):
        """Loads precursor prioritizer for the transformer to use.

        Args:
            precursor_prioritizer (str): Specifies which prioritization method
                to use.
        """
        if not precursor_prioritizer:
            MyLogger.print_and_log(
                'Cannot run the Transformer without a precursor prioritization method. Exiting...', transformer_loc, level=3)
        if precursor_prioritizer in self.precursor_prioritizers:
            precursor = self.precursor_prioritizers[precursor_prioritizer]
        else:
            if precursor_prioritizer == gc.heuristic:
                precursor = HeuristicPrecursorPrioritizer()
            elif precursor_prioritizer == gc.relevanceheuristic:
                precursor = RelevanceHeuristicPrecursorPrioritizer()
            elif precursor_prioritizer == gc.scscore:
                precursor = SCScorePrecursorPrioritizer()
            elif precursor_prioritizer == gc.mincost:
                precursor = MinCostPrecursorPrioritizer()
            elif precursor_prioritizer == gc.natural:
                precursor = DefaultPrioritizer()
            else:
                precursor = DefaultPrioritizer()
                MyLogger.print_and_log(
                    'Prioritization method not recognized. Using natural prioritization.', transformer_loc, level=1)

            precursor.load_model()
            self.precursor_prioritizers[precursor_prioritizer] = precursor

        self.precursor_prioritizer = precursor

    def get_template_prioritizers(self, template_prioritizer):
        """Loads template prioritizer for the transformer to use.

        Args:
            template_prioritizer (str): Specifies which prioritization method
                to use.
        """
        if not template_prioritizer:
            MyLogger.print_and_log(
                'Cannot run the Transformer without a template prioritization method. Exiting...', transformer_loc, level=3)
        if template_prioritizer in self.template_prioritizers:
            template = self.template_prioritizers[template_prioritizer]
        else:
            if template_prioritizer == gc.popularity:
                template = PopularityTemplatePrioritizer()
            elif template_prioritizer == gc.relevance:
                template = RelevanceTemplatePrioritizer()
            else:
                template = PopularityTemplatePrioritizer()
                MyLogger.print_and_log('Prioritization method not recognized. Using literature popularity prioritization.', transformer_loc, level = 1)

            template.load_model()
            self.template_prioritizers[template_prioritizer] = template

        self.template_prioritizer = template
>>>>>>> 83ed1358

    def doc_to_template(self, document):
        """Returns a template given a document from the database or file.

        Args:
            document (dict): Document of template from database or file.

        Returns:
            dict: Retrosynthetic template.
        """
        if 'reaction_smarts' not in document:
            return
        reaction_smarts = str(document['reaction_smarts'])
        if not reaction_smarts:
            return

        # different thresholds for chiral and non chiral reactions
        chiral_rxn = False
        for c in reaction_smarts:
            if c in ('@', '/', '\\'):
                chiral_rxn = True
                break

        # Define dictionary
        template = {
            'name':                 document['name'] if 'name' in document else '',
            'reaction_smarts':      reaction_smarts,
            'incompatible_groups':  document['incompatible_groups'] if 'incompatible_groups' in document else [],
            'reference':            document['reference'] if 'reference' in document else '',
            'references':           document['references'] if 'references' in document else [],
            'rxn_example':          document['rxn_example'] if 'rxn_example' in document else '',
            'explicit_H':           document['explicit_H'] if 'explicit_H' in document else False,
            '_id':                  document['_id'] if '_id' in document else -1,
            'product_smiles':       document['product_smiles'] if 'product_smiles' in document else [],
            'necessary_reagent':    document['necessary_reagent'] if 'necessary_reagent' in document else '',
            'efgs':                 document['efgs'] if 'efgs' in document else None,
            'intra_only':           document['intra_only'] if 'intra_only' in document else False,
            'dimer_only':           document['dimer_only'] if 'dimer_only' in document else False,
        }
        template['chiral'] = chiral_rxn

        # Frequency/popularity score
        template['count'] = document.get('count', 1)

        # Define reaction in RDKit and validate
        try:
            # Force reactants and products to be one pseudo-molecule (bookkeeping)
            reaction_smarts_one = '(' + reaction_smarts.replace('>>', ')>>(') + ')'

            rxn = rdchiralReaction(str(reaction_smarts_one))
            template['rxn'] = rxn

        except Exception as e:
            if gc.DEBUG:
                MyLogger.print_and_log('Couldnt load : {}: {}'.format(
                    reaction_smarts_one, e), transformer_loc, level=1)
            template['rxn'] = None
            template['rxn_f'] = None
        return template

    def dump_to_file(self, retro, file_path, chiral=False):
        """Write the template database to a file.

        Args:
            retro (bool): Whether in the retrosynthetic direction.
            file_path (str): Specifies where to save the database.
            chiral (bool, optional): Whether to care about chirality.
                (default: {False})
        """

        if not self.templates:
            raise ValueError('Cannot dump to file if templates have not been loaded')
        if self.load_all or not self.use_db:
            templates = self.templates
        else:
            db_client = MongoClient(gc.MONGO['path'], gc.MONGO[
                                    'id'], connect=gc.MONGO['connect'])

            db_name = gc.RETRO_TRANSFORMS_CHIRAL['database']
            collection = gc.RETRO_TRANSFORMS_CHIRAL['collection']
            self.TEMPLATE_DB = db_client[db_name][collection]
            templates = [self.doc_to_template(self.TEMPLATE_DB.find_one({'_id': ObjectId(id)})) for id, _ in self.templates]
        if retro and chiral:
            pickle_templates = []
            # reconstruct template list, but without chiral rxn object (can't be pickled)
            for template in templates:
                pickle_templates.append({
                                        'name':                 template['name'],
                                        'reaction_smarts':      template['reaction_smarts'],
                                        'incompatible_groups':  template['incompatible_groups'],
                                        'references':           template['references'],
                                        'rxn_example':          template['rxn_example'],
                                        'explicit_H':           template['explicit_H'],
                                        '_id':                  template['_id'],
                                        'product_smiles':       template['product_smiles'],
                                        'necessary_reagent':    template['necessary_reagent'],
                                        'efgs':                 template['efgs'],
                                        'intra_only':           template['intra_only'],
                                        'dimer_only':           template['dimer_only'],
                                        'chiral':               template['chiral'],
                                        'count':                template['count'],
                                        })
        else:
            pickle_templates = templates

        with open(file_path, 'wb+') as file:
            pickle.dump(pickle_templates, file)

            MyLogger.print_and_log('Wrote templates to {}'.format(file_path), transformer_loc)

    def load_from_file(self, file_path):
        """Read the template database from a previously saved file.

        Args:
            file_path (str): Pickle file to read dumped templates from.
        """

        MyLogger.print_and_log('Loading templates from {}'.format(file_path), transformer_loc)

        if os.path.isfile(file_path):
            with open(file_path, 'rb') as file:
                pickle_templates = pickle.load(file)
        else:
            MyLogger.print_and_log("No file to read data from.", transformer_loc, level=1)
            raise IOError('File not found to load template_transformer from!')
        
        self.templates = pickle_templates
        for template in self.templates:
            if self.load_all:
                try:
                    template['rxn'] = rdchiralReaction(
                        str('(' + template['reaction_smarts'].replace('>>', ')>>(') + ')'))
                except Exception as e:
                    template['rxn'] = None
            self.id_to_index[template.get('_id')] = len(self.templates)

        self.num_templates = len(self.templates)
        MyLogger.print_and_log('Loaded templates. Using {} templates'.format(self.num_templates), transformer_loc)

    def get_prioritizers(self, *args, **kwargs):
        """Get the prioritization methods for the transformer."""
        raise NotImplementedError

    def load(self, *args, **kwargs):
        """Load and initialize templates."""
        raise NotImplementedError

    def lookup_id(self, template_id):
        """Find the reaction SMARTS for this template_id.

        Args:
            template_id (str, bytes, or ObjectId): ID of requested template.

        Returns:
            Reaction SMARTS for requested template.
        """
        if self.use_db:
            return self.TEMPLATE_DB.find_one({'_id': ObjectId(template_id)})
        else:
            return self.templates[self.id_to_index[template_id]]

<<<<<<< HEAD
    def load_from_database(self):
        """Read the template data from the database."""
        if not self.use_db:
            MyLogger.print_and_log('Error: Cannot load from database when use_db=False',
                transformer_loc, level=3)

        if not self.TEMPLATE_DB:
            self.load_databases()
=======
        db_client = MongoClient(gc.MONGO['path'], gc.MONGO[
                                'id'], connect=gc.MONGO['connect'])

        db_name = gc.RETRO_TRANSFORMS_CHIRAL['database']
        collection = gc.RETRO_TRANSFORMS_CHIRAL['collection']
        self.TEMPLATE_DB = db_client[db_name][collection]
        return self.TEMPLATE_DB.find_one({'_id': ObjectId(template_id)})

    def load_from_database(self, retro, chiral=False, refs=False, rxns=True, efgs=False, rxn_ex=False):
        """Read the template data from the database.

        Args:
            retro (bool): Whether in the retrosynthetic direction.
            chiral (bool, optional): Whether to handle chirality properly
                (only for retro for now). (default: {False})
            refs (bool, optional): Whether to include references.
                (default: {False})
            rxns (bool, optional): Whether to actually load the reaction objects
                (or just the info). (default: {True})
            efgs (bool, optional): Whether to include efg information.
                (default: {False})
            rxn_ex (bool, optional): Whether to include reaction examples.
                (default: {False})
        """
        if not self.use_db:
            MyLogger.print_and_log('Error: Cannot load from database when use_db=False',
                transformer_loc, level=3)
        # Save collection TEMPLATE_DB
        self.load_databases(retro, chiral=chiral)
        self.chiral = chiral
        if self.lookup_only:
            return
        if self.mincount and 'count' in self.TEMPLATE_DB.find_one():
            if retro:
                filter_dict = {'count': {'$gte': min(
                    self.mincount, self.mincount_chiral)}}
            else:
                filter_dict = {'count': {'$gte': self.mincount}}
        else:
            filter_dict = {}
>>>>>>> 83ed1358

        # Look for all templates in collection
        to_retrieve = [
            '_id', 'reaction_smarts',
            'necessary_reagent', 'count', 
            'intra_only', 'dimer_only', 'idex',
            'references'
        ]
        for document in self.TEMPLATE_DB.find({}, to_retrieve).sort('index', pymongo.ASCENDING):
            if self.load_all:
                template = self.doc_to_template(document)
                if template is not None:
                    self.templates.append(template)
            else:
                _id = document.get('_id')
                if _id:
                    self.templates.append(_id)
        self.num_templates = len(self.templates)

    def get_outcomes(self, *args, **kwargs):
        """Gets outcome of single transformation.

        Performs a one-step transformation given a SMILES string of a
        target molecule by applying each transformation template
        sequentially.
        """
        raise NotImplementedError

    def load_databases(self, timeout=1000):
        """Loads the databases specified by the global config.

        Args:
            retro (bool): Whether to load the retrosynthetic databases.
            chiral (bool, optional): Whether to properly handle chirality.
                (default: {False})
            timeout (int, optional): Timeout in ms to use before determining the
                database server is not available. (default: {15000})
        """

        db_client = MongoClient(gc.MONGO['path'], gc.MONGO[
                                'id'], connect=gc.MONGO['connect'],
                                serverSelectionTimeoutMS=timeout)

        db_name = gc.RETRO_TRANSFORMS_CHIRAL['database']
        collection = gc.RETRO_TRANSFORMS_CHIRAL['collection']
        self.TEMPLATE_DB = db_client[db_name][collection]

    def apply_one_template(self, *args, **kwargs):
        """Applies a single template to a given molecule.

        Takes a mol object and applies a single template, returning
        a list of precursors or outcomes, depending on whether retro or
        synthetic templates are used
        """
        raise NotImplementedError<|MERGE_RESOLUTION|>--- conflicted
+++ resolved
@@ -38,11 +38,7 @@
         TEMPLATE_DB ():
     """
 
-<<<<<<< HEAD
     def __init__(self, load_all=gc.PRELOAD_TEMPLATES, use_db=True, TEMPLATE_DB=None):
-=======
-    def __init__(self, load_all=gc.PRELOAD_TEMPLATES, use_db=True):
->>>>>>> 83ed1358
         """Initializes TemplateTransformer.
 
         Args:
@@ -54,72 +50,8 @@
         self.templates = []
         self.load_all = load_all
         self.use_db = use_db
-<<<<<<< HEAD
         self.TEMPLATE_DB = TEMPLATE_DB
         self.id_to_index = {} # Dictionary to keep track of ID -> index in self.templates
-=======
-        if load_all:
-            self.id_to_index = {} # Dictionary to keep track of ID -> index in self.templates
-
-    def get_precursor_prioritizers(self, precursor_prioritizer):
-        """Loads precursor prioritizer for the transformer to use.
-
-        Args:
-            precursor_prioritizer (str): Specifies which prioritization method
-                to use.
-        """
-        if not precursor_prioritizer:
-            MyLogger.print_and_log(
-                'Cannot run the Transformer without a precursor prioritization method. Exiting...', transformer_loc, level=3)
-        if precursor_prioritizer in self.precursor_prioritizers:
-            precursor = self.precursor_prioritizers[precursor_prioritizer]
-        else:
-            if precursor_prioritizer == gc.heuristic:
-                precursor = HeuristicPrecursorPrioritizer()
-            elif precursor_prioritizer == gc.relevanceheuristic:
-                precursor = RelevanceHeuristicPrecursorPrioritizer()
-            elif precursor_prioritizer == gc.scscore:
-                precursor = SCScorePrecursorPrioritizer()
-            elif precursor_prioritizer == gc.mincost:
-                precursor = MinCostPrecursorPrioritizer()
-            elif precursor_prioritizer == gc.natural:
-                precursor = DefaultPrioritizer()
-            else:
-                precursor = DefaultPrioritizer()
-                MyLogger.print_and_log(
-                    'Prioritization method not recognized. Using natural prioritization.', transformer_loc, level=1)
-
-            precursor.load_model()
-            self.precursor_prioritizers[precursor_prioritizer] = precursor
-
-        self.precursor_prioritizer = precursor
-
-    def get_template_prioritizers(self, template_prioritizer):
-        """Loads template prioritizer for the transformer to use.
-
-        Args:
-            template_prioritizer (str): Specifies which prioritization method
-                to use.
-        """
-        if not template_prioritizer:
-            MyLogger.print_and_log(
-                'Cannot run the Transformer without a template prioritization method. Exiting...', transformer_loc, level=3)
-        if template_prioritizer in self.template_prioritizers:
-            template = self.template_prioritizers[template_prioritizer]
-        else:
-            if template_prioritizer == gc.popularity:
-                template = PopularityTemplatePrioritizer()
-            elif template_prioritizer == gc.relevance:
-                template = RelevanceTemplatePrioritizer()
-            else:
-                template = PopularityTemplatePrioritizer()
-                MyLogger.print_and_log('Prioritization method not recognized. Using literature popularity prioritization.', transformer_loc, level = 1)
-
-            template.load_model()
-            self.template_prioritizers[template_prioritizer] = template
-
-        self.template_prioritizer = template
->>>>>>> 83ed1358
 
     def doc_to_template(self, document):
         """Returns a template given a document from the database or file.
@@ -281,7 +213,6 @@
         else:
             return self.templates[self.id_to_index[template_id]]
 
-<<<<<<< HEAD
     def load_from_database(self):
         """Read the template data from the database."""
         if not self.use_db:
@@ -290,48 +221,6 @@
 
         if not self.TEMPLATE_DB:
             self.load_databases()
-=======
-        db_client = MongoClient(gc.MONGO['path'], gc.MONGO[
-                                'id'], connect=gc.MONGO['connect'])
-
-        db_name = gc.RETRO_TRANSFORMS_CHIRAL['database']
-        collection = gc.RETRO_TRANSFORMS_CHIRAL['collection']
-        self.TEMPLATE_DB = db_client[db_name][collection]
-        return self.TEMPLATE_DB.find_one({'_id': ObjectId(template_id)})
-
-    def load_from_database(self, retro, chiral=False, refs=False, rxns=True, efgs=False, rxn_ex=False):
-        """Read the template data from the database.
-
-        Args:
-            retro (bool): Whether in the retrosynthetic direction.
-            chiral (bool, optional): Whether to handle chirality properly
-                (only for retro for now). (default: {False})
-            refs (bool, optional): Whether to include references.
-                (default: {False})
-            rxns (bool, optional): Whether to actually load the reaction objects
-                (or just the info). (default: {True})
-            efgs (bool, optional): Whether to include efg information.
-                (default: {False})
-            rxn_ex (bool, optional): Whether to include reaction examples.
-                (default: {False})
-        """
-        if not self.use_db:
-            MyLogger.print_and_log('Error: Cannot load from database when use_db=False',
-                transformer_loc, level=3)
-        # Save collection TEMPLATE_DB
-        self.load_databases(retro, chiral=chiral)
-        self.chiral = chiral
-        if self.lookup_only:
-            return
-        if self.mincount and 'count' in self.TEMPLATE_DB.find_one():
-            if retro:
-                filter_dict = {'count': {'$gte': min(
-                    self.mincount, self.mincount_chiral)}}
-            else:
-                filter_dict = {'count': {'$gte': self.mincount}}
-        else:
-            filter_dict = {}
->>>>>>> 83ed1358
 
         # Look for all templates in collection
         to_retrieve = [
