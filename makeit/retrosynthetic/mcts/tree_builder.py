from makeit.retrosynthetic.transformer import RetroTransformer
from makeit.utilities.buyable.pricer import Pricer
from multiprocessing import Process, Manager, Queue, Pool
from celery.result import allow_join_result
from pymongo import MongoClient
from bson.objectid import ObjectId

# from makeit.mcts.cost import Reset, score_max_depth, MinCost, BuyablePathwayCount
# from makeit.mcts.misc import get_feature_vec, save_sparse_tree
# from makeit.mcts.misc import value_network_training_states
from makeit.retrosynthetic.mcts.nodes import Chemical, Reaction, ChemicalTemplateApplication
from makeit.utilities.io.logger import MyLogger
from makeit.utilities.io import model_loader
from makeit.utilities.formats import chem_dict, rxn_dict
import askcos_site.askcos_celery.treebuilder.tb_c_worker as tb_c_worker
import rdkit.Chem as Chem
from collections import defaultdict

import makeit.global_config as gc
import sys
is_py2 = sys.version[0] == '2'
if is_py2:
    import Queue as VanillaQueue
    import cPickle as pickle
else:
    import queue as VanillaQueue
    import pickle as pickle
import multiprocessing as mp
import numpy as np
import traceback
import itertools
import random
import time
import gzip
import sys
import os

os.environ['TF_CPP_MIN_LOG_LEVEL'] = '2'

treebuilder_loc = 'mcts_tree_builder'

VIRTUAL_LOSS = 1000000

WAITING = 0
DONE = 1


class MCTS:
    """Class for retrosynthetic tree expansion using a depth-first search.

    Attributes:

    """

    def __init__(self, retroTransformer=None, pricer=None, max_branching=20, max_depth=3, expansion_time=60,
                 celery=False, chiral=True, mincount=gc.RETRO_TRANSFORMS_CHIRAL['mincount'],
                 mincount_chiral=gc.RETRO_TRANSFORMS_CHIRAL['mincount_chiral'],
                 template_prioritization=gc.relevance, precursor_prioritization=gc.relevanceheuristic,
                 chemhistorian=None, nproc=8, num_active_pathways=None):
        """Initialization of an object of the MCTS class.

        Sets default values for various settings and loads transformers as
        needed (i.e., based on whether Celery is being used or not).
        Most settings are overridden by the get_buyable_paths method anyway.

        Args:
            retroTransformer (None or RetroTransformer, optional):
                RetroTransformer object to be used for expansion when *not*
                using Celery. If None, will be initialized using the
                model_loader.load_Retro_Transformer function. (default: {None})
            pricer (None or Pricer, optional): Pricer object to be used for
                checking stop criteria (buyability). If None, will be
                initialized using default settings from the global
                configuration. (default: {None})
            max_branching (int, optional): Maximum number of precursor
                suggestions to add to the tree at each expansion.
                (default: {20})
            max_depth (int, optional): Maximum number of reactions to allow
                before stopping the recursive expansion down one branch.
                (default: {3})
            expansion_time (int, optional): Time (in seconds) to allow for
                expansion before searching the generated tree for buyable
                pathways. (default: {60})
            celery (bool, optional): Whether or not Celery is being used. If
                True, then the MCTS relies on reservable retrotransformer
                workers initialized separately. If False, then retrotransformer
                workers will be spun up using multiprocessing.
                (default: {False})
            chiral (bool, optional): Whether or not to pay close attention to
                chirality. When False, even achiral templates can lead to
                accidental inversion of chirality in non-reacting parts of the
                molecule. It is highly recommended to keep this as True.
                (default: {True})
            nproc (int, optional): Number of retrotransformer processes to fork
                for faster expansion. (default: {1})
            mincount (int, optional): Minimum number of precedents for an
                achiral template for inclusion in the template library. Only
                used when retrotransformers need to be initialized.
                (default: {25})
            mincount_chiral (int, optional): Minimum number of precedents for a
                chiral template for inclusion in the template library. Only used
                when retrotransformers need to be initialized. Chiral templates
                are necessarily more specific, so we generally use a lower
                threshold than achiral templates. (default: {10})
            template_prioritization (string, optional): Strategy used for
                template prioritization, as a string. There are a limited number
                of available options - consult the global configuration file for
                info. (default: {gc.popularity})
            precursor_prioritization (string, optional): Strategy used for
                precursor prioritization, as a string. There are a limited
                number of available options - consult the global configuration
                file for info. (default: {gc.heuristic})
            chem_historian (None or ChemHistorian, optional): ChemHistorian
                object used to see how often chemicals have occured in
                database. If None, will be loaded from the default file in the
                global configuration. (default: {None})
            num_active_pathways (None or int, optional): Number of active
                pathways. If None, will be set to ``nproc``. (default: {None})
        """

        if not chiral:
            raise ValueError('MCTS only works for chiral expansion!')

        self.celery = celery
        self.mincount = mincount
        self.mincount_chiral = mincount_chiral
        self.max_depth = max_depth
        self.max_branching = max_branching
        self.expansion_time = expansion_time
        self.template_prioritization = template_prioritization
        if self.template_prioritization != gc.relevance:
            raise ValueError('Cannot do MCTS without relevance template prioritization!')
        self.precursor_prioritization = precursor_prioritization
        self.nproc = nproc
        self.chiral = chiral
        self.max_cum_template_prob = 1
        self.sort_trees_by = 'plausibility'

        if num_active_pathways is None:
            num_active_pathways = self.nproc
        self.num_active_pathways = num_active_pathways

        ## Pricer
        if pricer:
            self.pricer = pricer
        else:
            self.pricer = Pricer()
            self.pricer.load()


        self.chemhistorian = chemhistorian
        if chemhistorian is None:
            from makeit.utilities.historian.chemicals import ChemHistorian
            self.chemhistorian = ChemHistorian()
            self.chemhistorian.load_from_file(refs=False, compressed=True)

        # Initialize vars, reset dicts, etc.
        self.reset(soft_reset=False) # hard


        # Get template relevance model - need for target to get things started
        # NOTE: VERY IMPORTANT TO NOT USE TENSORFLOW!! OTHERWISE FORKED PROCESSES HANG
        # THIS SHOULD BE ABLE TO BE FIXED
        # from makeit.prioritization.templates.relevance import RelevanceTemplatePrioritizer
        # template_prioritizer = RelevanceTemplatePrioritizer()
        # template_prioritizer.load_model()
        # self.template_prioritizer = template_prioritizer


        # When not using Celery, need to ensure retroTransformer initialized
        if not self.celery:
            if retroTransformer:
                self.retroTransformer = retroTransformer
            else:
                self.retroTransformer = model_loader.load_Retro_Transformer()
                self.retroTransformer.load()
                # don't load template prioritizer until later, TF doesn't like forking
        else:
            # Still need to load to have num refs, etc.
            MyLogger.print_and_log('Loading transforms for informational purposes only', treebuilder_loc)
            self.retroTransformer = RetroTransformer(
                template_prioritizer=None, precursor_prioritizer=None, fast_filter=None
            )
            self.retroTransformer.load()
            MyLogger.print_and_log('...done loading {} informational transforms!'.format(len(self.retroTransformer.templates)), treebuilder_loc)



        if self.celery:
            def expand(_id, smiles, template_idx): # TODO: make Celery workers
                """Adds pathway to be worked on with Celery.

                Args:
                    _id (int): ID of pending pathway.
                    smiles (str): SMILES string of molecule to be exanded.
                    template_idx (int): ID of template to apply to molecule.
                """
                # Chiral transformation or heuristic prioritization requires
                # same database. _id is _id of active pathway
                self.pending_results.append(tb_c_worker.apply_one_template_by_idx.apply_async(
                    args=(_id, smiles, template_idx),
                    kwargs={'max_num_templates': self.template_count,
                            'max_cum_prob': self.max_cum_template_prob,
                            'fast_filter_threshold': self.filter_threshold,
                            'template_prioritizer': self.template_prioritizer},
                    # queue=self.private_worker_queue, ## CWC TEST: don't reserve
                ))
                self.status[(smiles, template_idx)] = WAITING
                self.active_pathways_pending[_id] += 1
        else:
            def expand(_id, smiles, template_idx):
                """Adds pathway to be worked on with multiprocessing.

                Args:
                    _id (int): ID of pending pathway.
                    smiles (str): SMILES string of molecule to be exanded.
                    template_idx (int): ID of template to apply to molecule.
                """
                self.expansion_queue.put((_id, smiles, template_idx))
                self.status[(smiles, template_idx)] = WAITING
                self.active_pathways_pending[_id] += 1
        self.expand = expand

        self.status = {}

        # Define method to start up parallelization.
        if self.celery:
            def prepare():
                """Starts parallelization with Celery."""
                try:
                    # if self.chiral:
                    #     request = tb_c_worker.reserve_worker_pool.delay()
                    #     self.private_worker_queue = request.get(timeout=10)
                    # else:
                    #     request = tb_worker.reserve_worker_pool.delay()
                    #     self.private_worker_queue = request.get(timeout=10)

                    ## CWC TEST: don't reserve
                    res = tb_c_worker.apply_one_template_by_idx.delay(
                        1, 
                        'CCOC(=O)[C@H]1C[C@@H](C(=O)N2[C@@H](c3ccccc3)CC[C@@H]2c2ccccc2)[C@@H](c2ccccc2)N1', 
                        1, 
                        template_prioritizer='reaxys'
                    )
                    res.get(20)
                except Exception as e:
                    res.revoke()
                    raise IOError(
                        'Did not find any workers? Try again later ({})'.format(e))
        else:
            def prepare():
                """Starts parallelization with multiprocessing."""
                if len(self.workers) == self.nproc:
                    all_alive = True
                    for p in self.workers:
                        if not (p and p.is_alive()):
                            all_alive = False
                    if all_alive:
                        MyLogger.print_and_log('Found {} alive child processes, not generating new ones'.format(self.nproc), treebuilder_loc)
                        return
                MyLogger.print_and_log('Tree builder spinning off {} child processes'.format(self.nproc), treebuilder_loc)
                for i in range(self.nproc):
                    p = Process(target=self.work, args=(i,))
                    # p.daemon = True
                    self.workers.append(p)
                    p.start()
        self.prepare = prepare

        # Define method to get a processed result.
        if self.celery:
            def get_ready_result():
                """Yields processed results from Celery.

                Yields:
                    list of 5-tuples of (int, string, int, list, float): Results
                        from workers after applying a template to a molecule.
                """
                # Update which processes are ready
                self.is_ready = [i for (i, res) in enumerate(self.pending_results) if res.ready()]
                for i in self.is_ready:
                    yield self.pending_results[i].get(timeout=0.1)
                    self.pending_results[i].forget()
                self.pending_results = [res for (i, res) in enumerate(self.pending_results) if i not in self.is_ready]
        else:
            def get_ready_result():
                """Yields processed results from multiprocessing.

                Yields:
                    list of 5-tuples of (int, string, int, list, float): Results
                        from workers after applying a template to a molecule.
                """
                while not self.results_queue.empty():
                    yield self.results_queue.get(timeout=0.5)
        self.get_ready_result = get_ready_result

        # QUESTION: Why is this method defined here and not in the class?
        # Define how first target is set.
        def set_initial_target(_id, leaves): # i = index of active pathway
            """Sets the first target.

            Expands given molecules with given templates.

            Args:
                _id (int): Unused; passed through.
                leaves (list of 2-tuples of (str, int)): Pairs of molecule
                    SMILES and template IDs to be applied to them.
            """
            for leaf in leaves:
                if leaf in self.status: # already being worked on
                    continue
                chem_smi, template_idx = leaf
                self.expand(_id, chem_smi, template_idx)
        self.set_initial_target = set_initial_target

        # Define method to stop working.
        if self.celery:
            def stop(soft_stop=False):
                """Stops work with Celery.

                Args:
                    soft_stop (bool, optional): Unused. (default: {false})
                """
                self.running = False
                if self.pending_results != []: # clear anything left over - might not be necessary
                    for i in range(len(self.pending_results)):
                        self.pending_results[i].revoke()
        else:
            def stop(soft_stop=False):
                """Stops work with multiprocessing.

                Args:
                    soft_stop (bool, optional): Whether to let active workers
                        continue. (default: {false})
                """
                if not self.running:
                    return
                #MyLogger.print_and_log('Terminating tree building process.', treebuilder_loc)
                if not soft_stop:
                    self.done.value = 1
                    for p in self.workers:
                        if p and p.is_alive():
                            p.terminate()
                #MyLogger.print_and_log('All tree building processes done.', treebuilder_loc)
                self.running = False
        self.stop = stop

    # def get_price(self, chem_smi):
    #     ppg = self.pricer.lookup_smiles(chem_smi, alreadyCanonical=True)
    #     return ppg
        # if ppg:
        #   return 0.0
        # else:
        #   return None

    def ResetVisitCount(self):
        """Resets visit count of chemicals and reactions to zero.

        Also empties successes and rewards for reactions.
        """
        for chem_key in self.Chemicals:
            self.Chemicals[chem_key].visit_count = 0
        for rxn_key in self.Reactions:
            self.Reactions[rxn_key].visit_count = 0
            self.Reactions[rxn_key].successes = []
            self.Reactions[rxn_key].rewards = []


    def coordinate(self, soft_stop=False, known_bad_reactions=[], forbidden_molecules=[], return_first=False):
        """Coordinates workers.

        Args:
            soft_stop (bool, optional): Whether to use softly stop the workers.
                (default: {False})
            known_bad_reactions (list of str, optional): Reactions to
                eliminate from output. (default: {[]})
            forbidden_molecules (list of str, optional): SMILES strings of
                molecules to eliminate from output. (default: {[]})
            return_first (bool, optional): Whether to return after finding first
                pathway. (default: {False})
        """
        if not self.celery:
            while not all(self.initialized):
                MyLogger.print_and_log('Waiting for workers to initialize...', treebuilder_loc)
                time.sleep(2)
        start_time = time.time()
        elapsed_time = time.time() - start_time
        next = 1
        MyLogger.print_and_log('Starting cooridnation loop', treebuilder_loc)
        while (elapsed_time < self.expansion_time): # and self.waiting_for_results():

            if (int(elapsed_time)//5 == next):
                next += 1
                print ("Worked for {}/{} s".format(int(elapsed_time*10)/10.0, self.expansion_time))
                print ("... current min-price {}".format(self.Chemicals[self.smiles].price))
                print ("... |C| = {} |R| = {}".format(len(self.Chemicals), len(self.status)))
                for _id in range(self.num_active_pathways):
                    print('Active pathway {}: {}'.format(_id, self.active_pathways[_id]))
                print('Active pathway pending? {}'.format(self.active_pathways_pending))

                if self.celery:
                    print('Pending results? {}'.format(len(self.pending_results)))
                else:
                    print('Expansion empty? {}'.format(self.expansion_queue.empty()))
                    print('results_queue empty? {}'.format(self.results_queue.empty()))
                    print('All idle? {}'.format(self.idle))

                # print(self.expansion_queue.qsize()) # TODO: make this Celery compatible
                # print(self.results_queue.qsize())

                # for _id in range(self.nproc):
                #   print(_id, self.expansion_queues[_id].qsize(), self.results_queues[_id].qsize())
                # time.sleep(2)

            for all_outcomes in self.get_ready_result():
                # Record that we've gotten a result for the _id of the active pathway
                _id = all_outcomes[0][0]
                # print('coord got outcomes for pathway ID {}'.format(_id))
                self.active_pathways_pending[_id] -= 1

                # Result of applying one template_idx to one chem_smi can be multiple eoutcomes
                for (_id, chem_smi, template_idx, reactants, filter_score) in all_outcomes:
                    # print('coord pulled {} result from result queue'.format(chem_smi))
                    self.status[(chem_smi, template_idx)] = DONE
                    # R = self.Chemicals[chem_smi].reactions[template_idx]
                    C = self.Chemicals[chem_smi]
                    CTA = C.template_idx_results[template_idx] # TODO: make sure CTA created
                    CTA.waiting = False

                    # Any proposed reactants?
                    if len(reactants) == 0:
                        CTA.valid = False # no precursors, reaction failed
                        # print('No reactants found for {} {}'.format(_id, chem_smi))
                        continue

                    # Get reactants SMILES
                    reactant_smiles = '.'.join([smi for (smi, _, _, _) in reactants])

                    # Banned reaction?
                    if '{}>>{}'.format(reactant_smiles, chem_smi) in known_bad_reactions:
                        CTA.valid = False
                        continue

                    # Banned molecule?
                    if any(smi in forbidden_molecules for (smi, _, _, _) in reactants):
                        CTA.valid = False
                        continue

                    # TODO: check if banned reaction
                    matched_prev = False
                    for prev_tid, prev_cta in C.template_idx_results.items():
                        if reactant_smiles in prev_cta.reactions:
                            prev_R = prev_cta.reactions[reactant_smiles]
                            matched_prev = True
                            # Now merge the two...
                            prev_R.tforms.append(template_idx)
                            prev_R.template_score = max(C.prob[template_idx], prev_R.template_score)
                            CTA.reactions[reactant_smiles] = prev_R
                            break
                    if matched_prev:
                        continue # don't make a new reaction

                    # Define reaction using product SMILES, template_idx, and reactants SMILES
                    R = Reaction(chem_smi, template_idx)
                    R.plausibility = filter_score # fast filter score
                    R.template_score = C.prob[template_idx] # template relevance
                    #for smi, prob, value in reactants:
                    for (smi, top_probs, top_indeces, value) in reactants: # all precursors
                        R.reactant_smiles.append(smi)
                        if smi not in self.Chemicals:
                            self.Chemicals[smi] = Chemical(smi)
                            self.Chemicals[smi].set_template_relevance_probs(top_probs, top_indeces, value)

                            ppg = self.pricer.lookup_smiles(smi, alreadyCanonical=True)
                            self.Chemicals[smi].purchase_price = ppg
                            # if ppg is not None and ppg > 0:
                            #     self.Chemicals[smi].set_price(ppg)

                            hist = self.chemhistorian.lookup_smiles(smi, alreadyCanonical=True)
                            self.Chemicals[smi].as_reactant = hist['as_reactant']
                            self.Chemicals[smi].as_product = hist['as_product']

                            if self.is_a_terminal_node(smi, ppg, hist):
                                self.Chemicals[smi].set_price(1) # all nodes treated the same for now
                                self.Chemicals[smi].terminal = True
                                self.Chemicals[smi].done = True
                                # print('TERMINAL: {}'.format(self.Chemicals[smi]))# DEBUG

                    R.estimate_price = sum([self.Chemicals[smi].estimate_price for smi in R.reactant_smiles])

                    # Add this reaction result to CTA (key = reactant smiles)
                    CTA.reactions[reactant_smiles] = R

            # See if this rollout is done (TODO: make this Celery compatible)
            for _id in range(self.num_active_pathways):
                if self.active_pathways_pending[_id] == 0: # this expansion step is done
                    # This expansion step is done = record!
                    self.update(self.smiles, self.active_pathways[_id])

                    # Set new target
                    leaves, pathway = self.select_leaf()
                    self.active_pathways[_id] = pathway
                    self.set_initial_target(_id, leaves)


            # if self.expansion_queue.empty() and self.results_queue.empty() and all(self.idle):
            #     # print('All idle and queues empty')
            #     self.update(self.smiles, self.active_pathway)
            #     self.active_pathway = {}

            # Set new target (THIS IS OLD)
            # if len(self.active_pathway) == 0:
            #     # print('Finding a new active pathway')
            #     leaves, pathway = self.select_leaf()
            #     self.active_pathway = pathway
            #     self.set_initial_target(leaves)

            # for _id in range(self.nproc):
            #     if self.expansion_queues[_id].empty() and self.results_queues[_id].empty() and self.idle[_id]:
            #         self.update(self.smiles, self.pathways[_id])
            #         self.pathways[_id] = {}

            # for _id in range(self.nproc):
            #     if len(self.pathways[_id]) == 0:
            #         leaves, pathway = self.select_leaf()
            #         # if len(self.Chemicals) > 30:
            #         # print('###############', _id, leaves, pathway)
            #         self.pathways[_id] = pathway
            #         self.set_initial_target(_id, leaves)

            elapsed_time = time.time() - start_time

            if self.Chemicals[self.smiles].price != -1 and self.time_for_first_path == -1:
                self.time_for_first_path = elapsed_time
                MyLogger.print_and_log('Found the first pathway after {:.2f} seconds'.format(elapsed_time), treebuilder_loc)
                if return_first:
                    MyLogger.print_and_log('Stoping expansion to return first pathway as requested', treebuilder_loc)
                    break

            if  all(pathway == {} for pathway in self.active_pathways) and len(self.pending_results) == 0:
                MyLogger.print_and_log('Cannot expand any further! Stuck?', treebuilder_loc)
                break

        self.stop(soft_stop=soft_stop)

        for _id in range(self.num_active_pathways):
            self.update(self.smiles, self.active_pathways[_id])
        self.active_pathways = [{} for _id in range(self.num_active_pathways)]
        # print(self.active_pathway)

    def work(self, i):
        """Assigns work (if available) to given worker.

        Args:
            i (int): Index of worker to be assigned work.
        """
        # with tf.device('/gpu:%d' % (i % self.ngpus)):
        #     self.model = RLModel()
        #     self.model.load(MODEL_PATH)

        # Load models that are required
        self.retroTransformer.get_template_prioritizers(gc.relevance)
        self.initialized[i] = True

        while True:
            # If done, stop
            if self.done.value:
                # print 'Worker {} saw done signal, terminating'.format(i)
                break

            # Grab something off the queue
            if not self.expansion_queue.empty():
                try:
                    self.idle[i] = False
                    (_id, smiles, template_idx) = self.expansion_queue.get(timeout=0.1)  # short timeout

                    # print('{} grabbed {} and {} from queue'.format(_id, smiles, template_idx))
                    try:
                        all_outcomes = self.retroTransformer.apply_one_template_by_idx(
                            _id, smiles, template_idx, 
                            template_prioritizer=template_prioritizer
                        ) # TODO: add settings
                    except Exception as e:
                        print(e)
                        all_outcomes = [(_id, smiles, template_idx, [], 0.0)]
                    # print('{} applied one template and got {}'.format(i, all_outcomes))
                    # all_outcomes = list of (_id, smiles, template_idx, reactants, filter_score)


                    self.results_queue.put(all_outcomes)
                    # print('{} put {} outcomes on queue'.format(i, len(all_outcomes)))

                except VanillaQueue.Empty:
                    self.idle[i] = True
                    pass # looks like someone got there first...


            # time.sleep(0.01)
            self.idle[i] = True

    def UCB(self, chem_smi, c_exploration=0.2, path=[]):
        """Finds best reaction for a given chemical.

        Can either select an unapplied template to apply, or select a specific
        reactant to expand further (?)
        TODO: check these changes...

        Args:
            chem_smi (str): SMILES string of target chemical.
            c_exploration (float, optional): ?? Used to calculate reaction
                score. (default: {0.2})
            path (list or dict, optional): Current reation path. (default: {[]})

        Returns:
            2-tuple of (int, str): Index of template and SMILES strings of
                reactants corresponding to the highest scoring reaction
                resulting in the target product.
        """
        rxn_scores = []

        C = self.Chemicals[chem_smi]
        product_visits = C.visit_count
        max_estimate_price = 0

        for template_idx in C.template_idx_results:
            CTA = C.template_idx_results[template_idx]
            if CTA.waiting or not CTA.valid:
                continue

            for reactants_smi in CTA.reactions:
                R = CTA.reactions[reactants_smi]

                if len(set(R.reactant_smiles) & set(path)) > 0: # avoid cycles
                    continue
                if R.done:
                    continue
                max_estimate_price = max(max_estimate_price, R.estimate_price)
                Q_sa = - R.estimate_price
                try:
                    U_sa = c_exploration * C.prob[template_idx] * np.sqrt(product_visits) / (1 + R.visit_count)
                except:
                    print(chem_smi, product_visits)
                score = Q_sa + U_sa
                rxn_scores.append((score, template_idx, reactants_smi))

        # unexpanded template - find most relevant template that hasn't been tried
        num_branches = len(rxn_scores)
        if num_branches < self.max_branching or chem_smi == self.smiles:
            for template_idx in C.top_indeces:
                if template_idx not in C.template_idx_results:
                    Q_sa = - (max_estimate_price + 0.1)
                    U_sa = c_exploration * C.prob[template_idx] * np.sqrt(product_visits) / 1
                    score = Q_sa + U_sa
                    rxn_scores.append((score, template_idx, None)) # record estimated score if we were to actually apply that template
                    # TODO: figure out if this "None" makes sense for the reactants smiles
                    break

        if len(rxn_scores) > 0:
            sorted_rxn_scores = sorted(rxn_scores, key=lambda x: x[0], reverse=True)
            best_rxn_score, selected_template_idx, selected_reactants_smi = sorted_rxn_scores[0] # get next best template to apply
        else:
            selected_template_idx, selected_reactants_smi = None, None

        return selected_template_idx, selected_reactants_smi


    def select_leaf(self, c_exploration=1.):
        """Builds reaction pathways??

        Args:
            c_exploration (float, optional): ?? (default: {1.0})

        Returns:
            2-tuple of (list of 2-tuples of (str, int), dict): SMILES strings of
                chemical and corresponding template index and pathways from a
                chemical to its reactants??
        """
        #start_time = time.time()
        pathway = {}
        leaves = []
        queue = VanillaQueue.Queue()
        queue.put((self.smiles, 0, [self.smiles]))

        while not queue.empty():
            chem_smi, depth, path = queue.get()
            if depth >= self.max_depth or chem_smi in pathway: # don't go too deep or recursively
                continue
            template_idx, reactants_smi = self.UCB(chem_smi, c_exploration=c_exploration, path=path)
            if template_idx is None:
                continue

            # Only grow pathway when we have picked a specific reactants_smi (?)
            if reactants_smi is not None:
                pathway[chem_smi] = (template_idx, reactants_smi) # TODO: figure out if reactants_smi==None case is an issue
            else:
                pathway[chem_smi] = template_idx # still record template selection

            C = self.Chemicals[chem_smi]
            C.visit_count += VIRTUAL_LOSS

            # print('Looking at chemical C: {}'.format(C))
            if template_idx not in C.template_idx_results:
                # print('Creating CTA for {} and {}'.format(chem_smi, template_idx))
                C.template_idx_results[template_idx] = ChemicalTemplateApplication(chem_smi, template_idx)
                CTA = C.template_idx_results[template_idx]

                # TODO: figure out VIRTUAL_LOSS for R.visit_count change?
                # C.reactions[template_idx] = Reaction(chem_smi, template_idx)
                # R = C.reactions[template_idx]
                # R.visit_count += VIRTUAL_LOSS
                leaves.append((chem_smi, template_idx))

            else:
                # Can we assume that the reactants_smi exists in this CTA? I guess so...
                CTA = C.template_idx_results[template_idx]

                if reactants_smi: # if we choose a specific reaction, not just a template...
                    if reactants_smi in CTA.reactions:

                        R = CTA.reactions[reactants_smi]
                        R.visit_count += VIRTUAL_LOSS

                        for smi in R.reactant_smiles:
                            assert smi in self.Chemicals
                            # if self.Chemicals[smi].purchase_price == -1:
                            if not self.Chemicals[smi].done:
                                queue.put((smi, depth+1, path+[smi]))
                        if R.done:
                            C.visit_count += R.visit_count
                            R.visit_count += R.visit_count

        return leaves, pathway


    def update(self, chem_smi, pathway, depth=0):
        """??

        Args:
            chem_smi (str): SMILES string of
            pathway (dict):
            depth (int, optional): (default: {0})
        """
        if depth == 0:
            for smi in pathway:
                if type(pathway[smi]) == tuple:
                    (template_idx, reactants_smi) = pathway[smi]
                else:
                    (template_idx, reactants_smi) = (pathway[smi], None)
                C = self.Chemicals[smi]
                CTA = C.template_idx_results[template_idx]
                C.visit_count -= (VIRTUAL_LOSS - 1)
                if reactants_smi:
                    R = CTA.reactions[reactants_smi]
                    R.visit_count -= (VIRTUAL_LOSS - 1)

        if (chem_smi not in pathway) or (depth >= self.max_depth):
            return

        if type(pathway[chem_smi]) == tuple:
            (template_idx, reactants_smi) = pathway[chem_smi]
        else:
            (template_idx, reactants_smi) = (pathway[chem_smi], None)

        C = self.Chemicals[chem_smi]
        CTA = C.template_idx_results[template_idx]
        if CTA.waiting: # haven't actually expanded
            return

        if reactants_smi:
            R = CTA.reactions[reactants_smi]
            if R.valid and (not R.done):
                R.done = all([self.Chemicals[smi].done for smi in R.reactant_smiles])

                for smi in R.reactant_smiles:
                    self.update(smi, pathway, depth+1)

                estimate_price = sum([self.Chemicals[smi].estimate_price for smi in R.reactant_smiles])
                R.update_estimate_price(estimate_price)
                C.update_estimate_price(estimate_price)

                price_list = [self.Chemicals[smi].price for smi in R.reactant_smiles]
                if all([price != -1 for price in price_list]):
                    price = sum(price_list)
                    R.price = price
                    if R.price < C.price or C.price == -1:
                        C.price = R.price

        if sum(len(CTA.reactions) for tid,CTA in C.template_idx_results.items()) >= self.max_branching:
            # print('{} hit max branching, checking if "done"'.format(chem_smi))
            C.done = all([(R.done or (not R.valid)) for rsmi,R in CTA.reactions.items() for tid,CTA in C.template_idx_results.items()])

        # if C.price != -1 and C.price < C.estimate_price:
        #   C.estimate_price = C.price


    def full_update(self, chem_smi, depth=0, path=[]):
        """??

        Args:
            chem_smi (str): SMILES string of target chemical.
            depth (int, optional): (default: {0})
            path (list?): (default: {[]})
        """
        C = self.Chemicals[chem_smi]
        C.pathway_count = 0

        if C.terminal:
            C.pathway_count = 1
            return

        if depth > self.max_depth:
            return

        prefix = '    '* depth

        for template_idx in C.template_idx_results:
            CTA = C.template_idx_results[template_idx]
            for reactants_smi in CTA.reactions:
                R = CTA.reactions[reactants_smi]
                R.pathway_count = 0
                if (not R.valid) or len(set(R.reactant_smiles) & set(path)) > 0:
                    continue
                for smi in R.reactant_smiles:
                    self.full_update(smi, depth+1, path+[chem_smi])
                price_list = [self.Chemicals[smi].price for smi in R.reactant_smiles]
                if all([price != -1 for price in price_list]):
                    price = sum(price_list)
                    R.price = price
                    if R.price < C.price or C.price == -1:
                        C.price = R.price
                        C.best_template = template_idx
                    R.pathway_count = np.prod([self.Chemicals[smi].pathway_count for smi in R.reactant_smiles])
                    # if R.pathway_count != 0:
                    #   print(prefix + '  Reac %d: '%template_idx + str(R.reactant_smiles) + ' %d paths'%R.pathway_count)
                else:
                    R.pathway_count = 0

                # print(prefix + str(R.reactant_smiles) + ' - %d' % R.pathway_count)

        C.pathway_count = 0
        for tid,CTA in C.template_idx_results.items():
            for rct_smi,R in CTA.reactions.items():
                C.pathway_count += R.pathway_count

        # if C.pathway_count != 0:
        #   print(prefix + chem_smi + ' %d paths, price: %.1f' % (C.pathway_count, C.price))


    def build_tree(self, soft_stop=False, known_bad_reactions=[], forbidden_molecules=[], return_first=False):
        """Builds retrosynthesis tree.

        Args:
            soft_stop (bool, optional): Whether to use softly stop the workers.
                (default: {False})
            known_bad_reactions (list of str, optional): Reactions to
                eliminate from output. (default: {[]})
            forbidden_molecules (list of str, optional): SMILES strings of
                molecules to eliminate from output. (default: {[]})
            return_first (bool, optional): Whether to return after finding first
                pathway. (default: {False})
        """
        self.running = True

        if self.celery:
            from celery.result import allow_join_result
        else:
            from makeit.utilities.with_dummy import with_dummy as allow_join_result

        with allow_join_result():

            MyLogger.print_and_log('Preparing workers...', treebuilder_loc)
            self.prepare()

            # Define first chemical node (target)
            if self.celery:
                res = tb_c_worker.template_relevance.delay(self.smiles, self.template_count, self.max_cum_template_prob)
                probs, indeces = res.get(10)
            else:
                probs, indeces = self.template_prioritizer.predict(self.smiles, self.template_count, self.max_cum_template_prob)
            value = 1 # current value assigned to precursor (note: may replace with real value function)
            self.Chemicals[self.smiles] = Chemical(self.smiles)
            self.Chemicals[self.smiles].set_template_relevance_probs(probs, indeces, value)
            MyLogger.print_and_log('Calculating initial probs for target', treebuilder_loc)
            hist = self.chemhistorian.lookup_smiles(self.smiles, alreadyCanonical=False)
            self.Chemicals[self.smiles].as_reactant = hist['as_reactant']
            self.Chemicals[self.smiles].as_product = hist['as_product']
            ppg = self.pricer.lookup_smiles(self.smiles, alreadyCanonical=False)
            self.Chemicals[self.smiles].purchase_price = ppg

            # First selection is all the same
            leaves, pathway = self.select_leaf()
            for _id in range(self.num_active_pathways):
                self.active_pathways[_id] = pathway
                self.set_initial_target(_id, leaves)
            MyLogger.print_and_log('Set initial leaves for active pathways', treebuilder_loc)

            # Coordinate workers.
            self.coordinate(soft_stop=soft_stop, known_bad_reactions=known_bad_reactions,
                forbidden_molecules=forbidden_molecules, return_first=return_first)

            # Do a final pass to get counts
            MyLogger.print_and_log('Doing final update of pathway counts / prices', treebuilder_loc)
            self.full_update(self.smiles)
            C = self.Chemicals[self.smiles]

        print("Finished working.")
        print("=== found %d pathways (overcounting duplicate templates)" % C.pathway_count)
        print("=== time for fist pathway: %.2fs" % self.time_for_first_path)
        print("=== min price: %.1f" % C.price)
        print("---------------------------")
        return # self.Chemicals, C.pathway_count, self.time_for_first_path

    # QUESTION: Why return the empty list?
    def tree_status(self):
        """Summarize size of tree after expansion.

        Returns:
            (int, int):
                num_chemicals (int): Number of chemical nodes in the tree.

                num_reactions (int): Number of reaction nodes in the tree.
        """

        num_chemicals = len(self.Chemicals)
        num_reactions = len(self.status)
        return (num_chemicals, num_reactions, [])


    def reset(self, soft_reset=False):
        """Prepare for a new expansion

        TODO: add "soft" feature which does not spin up new workers

        Args:
            soft_reset (bool, optional): Whether to do a soft reset.
                (default: {False})
        """
        if self.celery:
            # general parameters in celery format
            # TODO: anything goes here?
            self.pending_results = []
        else:

            if not soft_reset:
                MyLogger.print_and_log('Doing a hard worker reset', treebuilder_loc)
                self.workers = []
                self.manager = Manager()
                self.done = self.manager.Value('i', 0)
                self.idle = self.manager.list()
                self.initialized = self.manager.list()
                for i in range(self.nproc):
                    self.idle.append(True)
                    self.initialized.append(False)
                self.expansion_queue = Queue()
                self.results_queue = Queue()
            else:
                MyLogger.print_and_log('Doing a soft worker reset', treebuilder_loc)
                for i in range(self.nproc):
                    self.idle[i] = True
                try:
                    while True:
                        self.expansion_queue.get(timeout=1)
                except VanillaQueue.Empty:
                    pass

                try:
                    while True:
                        self.results_queue.get(timeout=1)
                except VanillaQueue.Empty:
                    pass

        self.running = False
        self.status = {}
        self.active_pathways = [{} for _id in range(self.num_active_pathways)]
        self.active_pathways_pending = [0 for _id in range(self.num_active_pathways)]
        self.pathway_count = 0
        self.mincost = 10000.0
        self.Chemicals = {} # new
        self.Reactions = {} # new
        self.time_for_first_path = -1


    def return_trees(self):
        """Returns retrosynthetic pathways trees and their size."""
        def cheminfodict(smi):
            """Returns dict of extra info about a given chemical.

            Args:
                smi (str): SMILES string of chemical.
            """
            return {
                'smiles': smi,
                'ppg': self.Chemicals[smi].purchase_price,
                'as_reactant': self.Chemicals[smi].as_reactant,
                'as_product': self.Chemicals[smi].as_product,
            }

        def tidlisttoinfodict(tids):
            """Returns dict of info from a given list of templates.

                Args:
                    tids (list of int): Template IDs to get info about.
            """
            if self.retroTransformer.load_all or not self.retroTransformer.use_db:
                return {
                    'tforms': [str(self.retroTransformer.templates[tid]['_id']) for tid in tids],
                    'num_examples': int(sum([self.retroTransformer.templates[tid]['count'] for tid in tids])),
                    'necessary_reagent': self.retroTransformer.templates[tids[0]]['necessary_reagent'],
                }
            else:
                db_client = MongoClient(gc.MONGO['path'], gc.MONGO[
                                        'id'], connect=gc.MONGO['connect'])

                db_name = gc.RETRO_TRANSFORMS_CHIRAL['database']
                collection = gc.RETRO_TRANSFORMS_CHIRAL['collection']
                TEMPLATE_DB = db_client[db_name][collection]
                tforms = []
                num_examples = 0
                necessary_reagent = None
                for tid in tids:
<<<<<<< HEAD
                    template = TEMPLATE_DB.find_one({'_id': ObjectId(self.retroTransformer.templates[tid][0])})
=======
                    template = TEMPLATE_DB.find_one({'_id': ObjectId(self.retroTransformer.templates[tid])})
>>>>>>> 4413558b
                    tforms.append(str(template.get('_id', -1)))
                    num_examples += template.get('count', 1)
                    if necessary_reagent is None:
                        necessary_reagent = template.get('necessary_reagent', '')
                return {
                    'tforms': tforms,
                    'num_examples': int(num_examples),
                    'necessary_reagent': necessary_reagent,
                }

        seen_rxnsmiles = {}
        self.current_index = 1
        def rxnsmiles_to_id(smi):
            if smi not in seen_rxnsmiles:
                seen_rxnsmiles[smi] = self.current_index
                self.current_index += 1
            return seen_rxnsmiles[smi]
        seen_chemsmiles = {}
        def chemsmiles_to_id(smi):
            if smi not in seen_chemsmiles:
                seen_chemsmiles[smi] = self.current_index
                self.current_index += 1
            return seen_chemsmiles[smi]

        def IDDFS():
            """Performs iterative depth-first search to find buyable pathways.

            Yields:
                dict: nested dictionaries defining synthesis trees
            """
            print(len(self.Reactions.keys()))
            for path in DLS_chem(self.smiles, depth=0, headNode=True):
                yield chem_dict(chemsmiles_to_id(self.smiles), children=path, **cheminfodict(self.smiles))

        def DLS_chem(chem_smi, depth, headNode=False):
            """Expands at a fixed depth for the current node ``chem_id``.

            Args:
                chem_smi (str): SMILES string for given chemical.
                depth (int): Depth node is expanded at.
                headNode (bool, optional): Unused. (default: {False})
            """
            C = self.Chemicals[chem_smi]
            if C.terminal:
                yield []
            if depth > self.max_depth:
                return

            done_children_of_this_chemical = []

            # if depth > self.max_depth:
            #     return            
            for tid, CTA in C.template_idx_results.items():
                ########??????????????????????????######################
                if CTA.waiting:
                    continue
                for rct_smi, R in CTA.reactions.items():
                    if (not R.valid) or R.price == -1:
                        continue
                    rxn_smiles = '.'.join(sorted(R.reactant_smiles)) + '>>' + chem_smi
                    if rxn_smiles not in done_children_of_this_chemical: # necessary to avoid duplicates
                        for path in DLS_rxn(chem_smi, tid, rct_smi, depth):
                            yield [rxn_dict(rxnsmiles_to_id(rxn_smiles), rxn_smiles, children=path,
                                plausibility=R.plausibility, template_score=R.template_score, **tidlisttoinfodict(R.tforms))]
                        done_children_of_this_chemical.append(rxn_smiles)
           

        def DLS_rxn(chem_smi, template_idx, rct_smi, depth):
            """Yields children paths starting from a specific ``rxn_id``.

            Args:
                chem_smi (str): SMILES string for given chemical.
                template_idx (int): Index of given template.
                rct_smi (str): SMILES string for reactants.
                depth (int): depth of given reaction.
            """
            # TODO: add in auxiliary information about templates, etc.
            R = self.Chemicals[chem_smi].template_idx_results[template_idx].reactions[rct_smi]

            # rxn_list = []
            # for smi in R.reactant_smiles:
            #     rxn_list.append([chem_dict(smi, children=path, **{}) for path in DLS_chem(smi, depth+1)])
                
            # return [rxns[0] for rxns in itertools.product(rxn_list)]

            ###################
            # To get recursion working properly with generators, need to hard-code these cases? Unclear
            # whether itertools.product can actually work with generators. Seems like it can't work
            # well...

            # Only one reactant? easy!
            if len(R.reactant_smiles) == 1:
                chem_smi0 = R.reactant_smiles[0]
                for path in DLS_chem(chem_smi0, depth+1):
                    yield [
                        chem_dict(chemsmiles_to_id(chem_smi0), children=path, **cheminfodict(chem_smi0))
                    ]

            # Two reactants? want to capture all combinations of each node's
            # options
            elif len(R.reactant_smiles) == 2:
                chem_smi0 = R.reactant_smiles[0]
                chem_smi1 = R.reactant_smiles[1]
                for path0 in DLS_chem(chem_smi0, depth+1):
                    for path1 in DLS_chem(chem_smi1, depth+1):
                        yield [
                            chem_dict(chemsmiles_to_id(chem_smi0), children=path0, **cheminfodict(chem_smi0)),
                            chem_dict(chemsmiles_to_id(chem_smi1), children=path1, **cheminfodict(chem_smi1)),
                        ]

            # Three reactants? This is not elegant...
            elif len(R.reactant_smiles) == 3:
                chem_smi0 = R.reactant_smiles[0]
                chem_smi1 = R.reactant_smiles[1]
                chem_smi2 = R.reactant_smiles[2]
                for path0 in DLS_chem(chem_smi0, depth+1):
                    for path1 in DLS_chem(chem_smi1, depth+1):
                        for path2 in DLS_chem(chem_smi2, depth+1):
                            yield [
                                chem_dict(chemsmiles_to_id(chem_smi0), children=path0, **cheminfodict(chem_smi0)),
                                chem_dict(chemsmiles_to_id(chem_smi1), children=path1, **cheminfodict(chem_smi1)),
                                chem_dict(chemsmiles_to_id(chem_smi2), children=path2, **cheminfodict(chem_smi2)),
                            ]

            # I am ashamed
            elif len(R.reactant_smiles) == 4:
                chem_smi0 = R.reactant_smiles[0]
                chem_smi1 = R.reactant_smiles[1]
                chem_smi2 = R.reactant_smiles[2]
                chem_smi3 = R.reactant_smiles[3]
                for path0 in DLS_chem(chem_smi0, depth+1):
                    for path1 in DLS_chem(chem_smi1, depth+1):
                        for path2 in DLS_chem(chem_smi2, depth+1):
                            for path3 in DLS_chem(chem_smi3, depth+1):
                                yield [
                                    chem_dict(chemsmiles_to_id(chem_smi0), children=path0, **cheminfodict(chem_smi0)),
                                    chem_dict(chemsmiles_to_id(chem_smi1), children=path1, **cheminfodict(chem_smi1)),
                                    chem_dict(chemsmiles_to_id(chem_smi2), children=path2, **cheminfodict(chem_smi2)),
                                    chem_dict(chemsmiles_to_id(chem_smi3), children=path3, **cheminfodict(chem_smi3)),
                                ]

            else:
                print('Too many reactants! Only have cases 1-4 programmed')
                print('There probably are not any real 5 component reactions')
                print(R.reactant_smiles)


        MyLogger.print_and_log('Retrieving trees...', treebuilder_loc)
        trees = []
        for tree in IDDFS():
            trees.append(tree)
            if len(trees) >= self.max_trees:
                break

        # Sort by some metric
        def number_of_starting_materials(tree):
            if tree != []:
                if tree['children']:
                    return sum(number_of_starting_materials(tree_child) for tree_child in tree['children'][0]['children'])
            return 1.0
        def number_of_reactions(tree):
            if tree != []:
                if tree['children']:
                    return 1.0 + max(number_of_reactions(tree_child) for tree_child in tree['children'][0]['children'])
            return 0.0
        def overall_plausibility(tree):
            if tree != []:
                if tree['children']:
                    producing_reaction = tree['children'][0]
                    return producing_reaction['plausibility'] * np.prod([overall_plausibility(tree_child) for tree_child in producing_reaction['children']])
            return 1.0

        MyLogger.print_and_log('Sorting {} trees...'.format(len(trees)), treebuilder_loc)
        if self.sort_trees_by == 'plausibility':
            trees = sorted(trees, key=lambda x: overall_plausibility(x), reverse=True)
        elif self.sort_trees_by == 'number_of_starting_materials':
            trees = sorted(trees, key=lambda x: number_of_starting_materials(x))
        elif self.sort_trees_by == 'number_of_reactions':
            trees = sorted(trees, key=lambda x: number_of_reactions(x))
        else:
            raise ValueError('Need something to sort by! Invalid option provided {}'.format(self.sort_trees_by))

        return self.tree_status(), trees


    # TODO: use these settings...
    def get_buyable_paths(self,
                          smiles,
                          max_depth=10,
                          max_branching=25,
                          expansion_time=30,
                          nproc=12,
                          num_active_pathways=None,
                          chiral=True,
                          max_trees=5000,
                          max_ppg=1e10,
                          known_bad_reactions=[],
                          forbidden_molecules=[],
                          template_count=100,
                          max_cum_template_prob=0.995,
                          max_natom_dict=defaultdict(lambda: 1e9, {'logic': None}),
                          min_chemical_history_dict={'as_reactant':1e9, 'as_product':1e9,'logic':None},
                          apply_fast_filter=True,
                          filter_threshold=0.75,
                          soft_reset=False,
                          return_first=False,
                          sort_trees_by='plausibility',
                          template_prioritizer='reaxys',
                          **kwargs):
        """Returns trees with path ending in buyable chemicals.

        Args:
            smiles (str): SMILES string of target molecule.
            max_depth (int, optional): Maximum number of reactions to allow
                before stopping the recursive expansion down one branch.
                (default: {10})
            max_branching (int, optional): Maximum number of precursor
                suggestions to add to the tree at each expansion.
                (default: {25})
            expansion_time (int, optional): Time (in seconds) to allow for
                expansion before searching the generated tree for buyable
                pathways. (default: {30})
            nproc (int, optional): Number of retrotransformer processes to fork
                for faster expansion. (default: {12})
            num_active_pathways (int or None, optional): Number of active
                pathways. (default: {None})
            chiral (bool, optional): Whether or not to pay close attention to
                chirality. When False, even achiral templates can lead to
                accidental inversion of chirality in non-reacting parts of the
                molecule. It is highly recommended to keep this as True.
                (default: {True})
            max_trees (int, optional): Maximum number of trees to return.
                (default: {5000})
            max_ppg (int, optional): Maximum price per gram of any chemical
                in a valid path. (default: {1e10})
            known_bad_reactions (list of str, optional): Reactions to eliminate
                from output. (default: {[]})
            forbidden_molecules (list of str, optional): SMILES strings of
                molecules to eliminate from output. (default: {[]})
            template_count (int, optional): Maximum number of relevant templates
                to consider. (default: {100})
            max_cum_template_prob (float, optional): Maximum cumulative
                probability of selected relevant templates. (default: {0.995})
            max_natom_dict (defaultdict, optional): Specifies maximum amounts
                for certain atoms and the logic it should use to select a
                chemical (buyable, buyable or max atoms, buyable and max atoms).
                (default: {defaultdict(lambda: 1e9, {'logic': None})})
            min_chemical_history_dict (dict, optional): Minimum number of times
                a chemical must appear as a reactant or product to be selected
                when logic is "OR" and chemical is not buyable.
                (default: {{'as_reactant':1e9, 'as_product':1e9,'logic':None}})
            apply_fast_filter (bool, optional): Whether to apply the fast
                filter. (default: {True})
            filter_threshold (float, optional): Threshold to use for the fast
                filter. (default: {0.75})
            soft_reset (bool, optional): Whether to softly reset workers.
                (default: {False})
            return_first (bool, optional): Whether to return after finding first
                pathway. (default: {False})
            sort_trees_by (str, optional): Criteria used to sort trees.
                (default: {'plausibility'})
            **kwargs: Additional optional arguments.

        Returns:
            ((int, int, dict), list of dict):
                tree_status ((int, int, dict)): Result of tree_status().

                trees (list of dict): List of dictionaries, where each dictionary
                    defines a synthetic route.
        """
        self.smiles = smiles
        self.max_depth = max_depth
        self.expansion_time = expansion_time
        self.nproc = nproc
        if num_active_pathways is None:
            num_active_pathways = nproc
        self.num_active_pathways = num_active_pathways
        self.max_trees = max_trees
        self.max_cum_template_prob = max_cum_template_prob
        self.template_count = template_count
        self.filter_threshold = filter_threshold
        self.apply_fast_filter = apply_fast_filter
        self.min_chemical_history_dict = min_chemical_history_dict
        self.max_natom_dict = max_natom_dict
        self.max_ppg = max_ppg
        self.sort_trees_by = sort_trees_by
<<<<<<< HEAD
=======
        self.template_prioritizer = template_prioritizer
>>>>>>> 4413558b
        MyLogger.print_and_log('Active pathway #: {}'.format(num_active_pathways), treebuilder_loc)

        if min_chemical_history_dict['logic'] not in [None, 'none'] and \
                self.chemhistorian is None:
            from makeit.utilities.historian.chemicals import ChemHistorian
            self.chemhistorian = ChemHistorian()
            self.chemhistorian.load_from_file(refs=False, compressed=True)
            MyLogger.print_and_log('Loaded compressed chemhistorian from file', treebuilder_loc, level=1)

        # Define stop criterion
        def is_buyable(ppg):
            return ppg and (ppg <= self.max_ppg)
        def is_small_enough(smiles):
            # Get structural properties
            natom_dict = defaultdict(lambda: 0)
            mol = Chem.MolFromSmiles(smiles)
            if not mol:
                return False
            for a in mol.GetAtoms():
                natom_dict[a.GetSymbol()] += 1
            natom_dict['H'] = sum(a.GetTotalNumHs() for a in mol.GetAtoms())
            max_natom_satisfied = all(natom_dict[k] <= v for (
                k, v) in max_natom_dict.items() if k != 'logic')
            return max_natom_satisfied
        def is_popular_enough(hist):
            return hist['as_reactant'] >= min_chemical_history_dict['as_reactant'] or \
                    hist['as_product'] >= min_chemical_history_dict['as_product']

        if min_chemical_history_dict['logic'] in [None, 'none']:
            if max_natom_dict['logic'] in [None, 'none']:
                def is_a_terminal_node(smiles, ppg, hist):
                    return is_buyable(ppg)
            elif max_natom_dict['logic'] == 'or':
                def is_a_terminal_node(smiles, ppg, hist):
                    return is_buyable(ppg) or is_small_enough(smiles)
            else:
                def is_a_terminal_node(smiles, ppg, hist):
                    return is_buyable(ppg) and is_small_enough(smiles)
        else:
            if max_natom_dict['logic'] in [None, 'none']:
                def is_a_terminal_node(smiles, ppg, hist):
                    return is_buyable(ppg) or is_popular_enough(hist)
            elif max_natom_dict['logic'] == 'or':
                def is_a_terminal_node(smiles, ppg, hist):
                    return is_buyable(ppg) or is_popular_enough(hist) or is_small_enough(smiles)
            else:
                def is_a_terminal_node(smiles, ppg, hist):
                    return is_popular_enough(hist) or (is_buyable(ppg) and is_small_enough(smiles))

        self.is_a_terminal_node = is_a_terminal_node







        self.reset(soft_reset=soft_reset)

        MyLogger.print_and_log('Starting search for {}'.format(smiles), treebuilder_loc)
        self.build_tree(soft_stop=kwargs.pop('soft_stop', False),
            known_bad_reactions=known_bad_reactions,
            forbidden_molecules=forbidden_molecules,
            return_first=return_first,
        )

        return self.return_trees()

    def return_chemical_results(self):
        results = defaultdict(list)
        for chemical in self.Chemicals.values():
            if not chemical.template_idx_results:
                results[chemical.smiles]
            for cta in chemical.template_idx_results.values():
                for res in cta.reactions.values():
                    reaction = vars(res)
                    reaction['pathway_count'] = int(reaction['pathway_count'])
                    results[chemical.smiles].append(reaction)
        return dict(results)


if __name__ == '__main__':

    import argparse

    parser = argparse.ArgumentParser()
    parser.add_argument('-t', '--simulation_time', default=30)
    parser.add_argument('-c', '--celery', default=False)
    args = parser.parse_args()


    random.seed(1)
    np.random.seed(1)
    MyLogger.initialize_logFile()
    simulation_time = int(args.simulation_time)
    celery = args.celery in ['true', 'True', True, '1', 1, 'y', 'Y']
    print('Use celery? {}'.format(celery))

    # Load tree builder
    NCPUS = 4
    print("There are {} processes available ... ".format(NCPUS))
    Tree = MCTS(nproc=NCPUS, mincount=gc.RETRO_TRANSFORMS_CHIRAL['mincount'],
        mincount_chiral=gc.RETRO_TRANSFORMS_CHIRAL['mincount_chiral'],
        celery=celery)

    ####################################################################################
    ############################# SCOPOLAMINE TEST #####################################
    ####################################################################################

    smiles = 'Cc1ncc([N+](=O)[O-])n1CC(C)O'
    import rdkit.Chem as Chem
    smiles = Chem.MolToSmiles(Chem.MolFromSmiles(smiles), True)
    status, paths = Tree.get_buyable_paths(smiles,
                                        nproc=NCPUS,
                                        expansion_time=30,
                                        max_cum_template_prob=0.995,
                                        template_count=100,
                                        # min_chemical_history_dict={'as_reactant':5, 'as_product':5,'logic':'none'},
                                        soft_reset=False,
                                        soft_stop=True)
    print(status)
    for path in paths[:5]:
        print(path)
    print('Total num paths: {}'.format(len(paths)))
    quit(1)

    ####################################################################################
    ############################# DEBUGGING ############################################
    ####################################################################################

    smiles = 'CCCCCN(CCCCC)CCCC(=O)OCCC'
    import rdkit.Chem as Chem
    smiles = Chem.MolToSmiles(Chem.MolFromSmiles(smiles), True)
    status, paths = Tree.get_buyable_paths(smiles,
                                        nproc=NCPUS,
                                        expansion_time=simulation_time,
                                        max_cum_template_prob=0.995,
                                        template_count=100,
                                        soft_reset=False,
                                        soft_stop=True)
    print(status)
    for path in paths[:5]:
        print(path)
    print('Total num paths: {}'.format(len(paths)))
    quit(1)

    ####################################################################################
    ############################# TESTING ##############################################
    ####################################################################################

    f = open(os.path.join(os.path.dirname(__file__), 'test_smiles.txt'))
    N = 500
    smiles_list = [line.strip().split('.')[0] for line in f]

    # ########### STAGE 1 - PROCESS ALL CHEMICALS
    with open('chemicals.pkl', 'wb') as fid:
        for _id, smiles in enumerate(smiles_list[:N]):
            smiles = Chem.MolToSmiles(Chem.MolFromSmiles(smiles), True)
            status, paths = Tree.get_buyable_paths(smiles,
                                                nproc=NCPUS,
                                                expansion_time=simulation_time,
                                                soft_reset=True,
                                                soft_stop=True)
            if len(paths) > 0:
                print(paths[0])
            pickle.dump((Tree.Chemicals, Tree.time_for_first_path, paths), fid)

    ########### STAGE 2 - ANALYZE RESULTS
    success = 0
    total = 0
    first_time = []
    pathway_count = []
    min_price = []
    with open('chemicals.pkl', 'rb') as fid:
        for _id, smiles in enumerate(smiles_list[:N]):
            smiles = Chem.MolToSmiles(Chem.MolFromSmiles(smiles), True)
            (Chemicals, ftime, paths) = pickle.load(fid)

            total += 1
            if Chemicals[smiles].price != -1:
                success += 1
                first_time.append(ftime)
                pathway_count.append(len(paths))
                min_price.append(Chemicals[smiles].price)

        print('After looking at chemical index {}'.format(_id))
        print('Success ratio: %f (%d/%d)' % (float(success)/total, success, total)  )
        print('average time for first pathway: %f' % np.mean(first_time))
        print('average number of pathways:     %f' % np.mean(pathway_count))
        print('average minimum price:          %f' % np.mean(min_price))<|MERGE_RESOLUTION|>--- conflicted
+++ resolved
@@ -1017,11 +1017,7 @@
                 num_examples = 0
                 necessary_reagent = None
                 for tid in tids:
-<<<<<<< HEAD
-                    template = TEMPLATE_DB.find_one({'_id': ObjectId(self.retroTransformer.templates[tid][0])})
-=======
                     template = TEMPLATE_DB.find_one({'_id': ObjectId(self.retroTransformer.templates[tid])})
->>>>>>> 4413558b
                     tforms.append(str(template.get('_id', -1)))
                     num_examples += template.get('count', 1)
                     if necessary_reagent is None:
@@ -1308,10 +1304,7 @@
         self.max_natom_dict = max_natom_dict
         self.max_ppg = max_ppg
         self.sort_trees_by = sort_trees_by
-<<<<<<< HEAD
-=======
         self.template_prioritizer = template_prioritizer
->>>>>>> 4413558b
         MyLogger.print_and_log('Active pathway #: {}'.format(num_active_pathways), treebuilder_loc)
 
         if min_chemical_history_dict['logic'] not in [None, 'none'] and \
