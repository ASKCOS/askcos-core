import makeit.global_config as gc
import numpy as np
from keras.models import model_from_json
from keras import backend as K
import makeit.utilities.fingerprinting as fp
from makeit.utilities.io.logging import MyLogger
from makeit.interfaces.context_recommender import ContextRecommender
from scipy import stats
import pickle
from rdkit import Chem
contextRecommender_loc = 'contextRecommender'


class NeuralNetContextRecommender(ContextRecommender):
    """Reaction condition predictor based on Nearest Neighbor method"""

    def __init__(self, max_contexts=10, singleSlvt=True, with_smiles=True, done=None):
        """
        :param singleSlvt:
        :param with_smiles:
        """
        self.nnModel = None
        self.c1_dict = None
        self.s1_dict = None
        self.s2_dict = None
        self.r1_dict = None
        self.r2_dict = None
        self.num_cond = 1
        self.singleSlvt = singleSlvt
        self.with_smiles = with_smiles
        self.max_total_context = max_contexts
        self.max_context = 2
        self.done = done
        self.fp_size = 2048

    def load(self, model_path="", info_path="", weights_path=""):
        # for the neural net model, info path points to the encoders
        self.load_nn_model(model_path, info_path, weights_path)

        MyLogger.print_and_log(
            'Nerual network context recommender has been loaded.', contextRecommender_loc)

        # multiprocessing notify done
        if self.done == None:
            pass
        else:
            self.done.value = 1
    # Model path should be relative!

    def load_nn_model(self, model_path="", info_path="", weights_path=""):

        if not model_path:
            MyLogger.print_and_log(
                'Cannot load neural net context recommender without a specific path to the model. Exiting...', contextRecommender_loc, level=3)
        if not info_path:
            MyLogger.print_and_log(
                'Cannot load nerual net context recommender without a specific path to the model info. Exiting...', contextRecommender_loc, level=3)

        ###load model##############
        # load json and create model
        K.set_learning_phase(0)
        json_file = open(model_path, 'r')
        loaded_model_json = json_file.read()
        json_file.close()

        self.nnModel = model_from_json(loaded_model_json)
        # load weights into new model
        self.nnModel.load_weights(weights_path)
        # get fp_size based on the model
        self.fp_size = self.nnModel.input_shape[0][1]
        r1_dict_file = info_path + "r1_dict.pickle"
        r2_dict_file = info_path + "r2_dict.pickle"
        s1_dict_file = info_path + "s1_dict.pickle"
        s2_dict_file = info_path + "s2_dict.pickle"
        c1_dict_file = info_path + "c1_dict.pickle"

        with open(r1_dict_file, "r") as R1_DICT_F:
            self.r1_dict = pickle.load(R1_DICT_F)

        with open(r2_dict_file, "r") as R2_DICT_F:
            self.r2_dict = pickle.load(R2_DICT_F)

        with open(s1_dict_file, "r") as S1_DICT_F:
            self.s1_dict = pickle.load(S1_DICT_F)

        with open(s2_dict_file, "r") as S2_DICT_F:
            self.s2_dict = pickle.load(S2_DICT_F)

        with open(c1_dict_file, "r") as C1_DICT_F:
            self.c1_dict = pickle.load(C1_DICT_F)

        self.c1_dim = self.nnModel.input_shape[2][1]
        self.r1_dim = self.nnModel.input_shape[3][1]
        self.r2_dim = self.nnModel.input_shape[4][1]
        self.s1_dim = self.nnModel.input_shape[5][1]
        self.s2_dim = self.nnModel.input_shape[6][1]
        fp_transform_layer = self.nnModel.get_layer('fp_transform1')
        c1_input_layer = self.nnModel.get_layer('input_c1')
        s1_input_layer = self.nnModel.get_layer('input_s1')
        s2_input_layer = self.nnModel.get_layer('input_s2')
        r1_input_layer = self.nnModel.get_layer('input_r1')
        r2_input_layer = self.nnModel.get_layer('input_r2')
        c1_output = self.nnModel.get_layer('c1')
        s1_output = self.nnModel.get_layer('s1')
        s2_output = self.nnModel.get_layer('s2')
        r1_output = self.nnModel.get_layer('r1')
        r2_output = self.nnModel.get_layer('r2')
        T_output = self.nnModel.get_layer('T')

        self.fp_func = K.function(self.nnModel.inputs, [fp_transform_layer.output])
        self.c1_func = K.function([fp_transform_layer.output], [c1_output.output])
        self.s1_func = K.function([fp_transform_layer.output,c1_input_layer.output], [s1_output.output])
        self.s2_func = K.function([fp_transform_layer.output,c1_input_layer.output,s1_input_layer.output], [s2_output.output])
        self.r1_func = K.function([fp_transform_layer.output,c1_input_layer.output,s1_input_layer.output, s2_input_layer.output], [r1_output.output])
        self.r2_func = K.function([fp_transform_layer.output,c1_input_layer.output,s1_input_layer.output, s2_input_layer.output,r1_input_layer.output], [r2_output.output])
        self.T_func = K.function([fp_transform_layer.output,c1_input_layer.output,s1_input_layer.output, s2_input_layer.output,r1_input_layer.output,r2_input_layer.output], [T_output.output])

    def load_predictor(self, userInput):
        """Loads the predictor based on user input"""
        self.num_cond = userInput['num_cond']
        self.dist_limit = userInput['dist_limit']
        self.singleSlvt = userInput['first_solvent_only']
        self.with_smiles = userInput['with_smiles_only']
        self.max_total_context = userInput['max_total_context']
        self.max_int = userInput['max_int']
        self.max_context = userInput['max_context']

    def get_n_conditions(self, rxn, n=10, singleSlvt=True, with_smiles=True):
        """
        Reaction condition recommendations for a rxn (SMILES) from top n NN
        Returns the top n parseable conditions.
        """
        self.singleSlvt = singleSlvt
        self.with_smiles = with_smiles
        # print('rxn to recommend context for : {}'.format(rxn), contextRecommender_loc)
        try:
            rsmi = rxn.split('>>')[0]
            psmi = rxn.split('>>')[1]
<<<<<<< HEAD
            rct_mol = Chem.MolFromSmiles(rsmi)
            prd_mol = Chem.MolFromSmiles(psmi)
            [atom.ClearProp('molAtomMapNumber')for \
                    atom in rct_mol.GetAtoms() if atom.HasProp('molAtomMapNumber')]
            [atom.ClearProp('molAtomMapNumber')for \
                    atom in prd_mol.GetAtoms() if atom.HasProp('molAtomMapNumber')]
            rsmi = Chem.MolToSmiles(rct_mol, isomericSmiles=True)
            psmi = Chem.MolToSmiles(prd_mol, isomericSmiles=True)
            print(rsmi)
=======
            # rct_mol = Chem.MolFromSmiles(rsmi)
            # prd_mol = Chem.MolFromSmiles(psmi)
            # # [atom.ClearProp('molAtomMapNumber')for \
            # #         atom in rct_mol.GetAtoms() if atom.HasProp('molAtomMapNumber')]
            # # [atom.ClearProp('molAtomMapNumber')for \
            # #         atom in prd_mol.GetAtoms() if atom.HasProp('molAtomMapNumber')]
            # rsmi = Chem.MolToSmiles(rct_mol)
            # psmi = Chem.MolToSmiles(prd_mol)

>>>>>>> 28c3ef48
            [pfp, rfp] = fp.create_rxn_Morgan2FP_separately(
                rsmi, psmi, rxnfpsize=self.fp_size, pfpsize=self.fp_size, useFeatures=False, calculate_rfp=True)
            pfp = pfp.reshape(1, self.fp_size)
            rfp = rfp.reshape(1, self.fp_size)
            rxnfp = pfp - rfp
            c1_input = []
            r1_input = []
            r2_input = []
            s1_input = []
            s2_input = []
            inputs = [pfp, rxnfp, c1_input, r1_input,
                      r2_input, s1_input, s2_input]
            top_combos = self.predict_top_combos(inputs=inputs)

            return top_combos[:n]

        except Exception as e:

            # MyLogger.print_and_log('Failed for reaction {} because {}. Returning None.'.format(
            #     rxn, e), contextRecommender_loc, level=2)
            print('Failed for reaction {} because {}. Returning None.'.format(
                rxn, e), contextRecommender_loc)
            return [[]]

    def path_condition(self, n, path):
        """Reaction condition recommendation for a reaction path with multiple reactions
            path: a list of reaction SMILES for each step
            return: a list of reaction context with n options for each step
        """
        rsmi_list = []
        psmi_list = []
        contexts = []
        for rxn in path:
            try:
                rsmi = rxn.split('>>')[0]
                psmi = rxn.split('>>')[1]

                rct_mol = Chem.MolFromSmiles(rsmi)
                prd_mol = Chem.MolFromSmiles(psmi)
                [atom.ClearProp('molAtomMapNumber')for \
                        atom in rct_mol.GetAtoms() if atom.HasProp('molAtomMapNumber')]
                [atom.ClearProp('molAtomMapNumber')for \
                        atom in prd_mol.GetAtoms() if atom.HasProp('molAtomMapNumber')]
                rsmi = Chem.MolToSmiles(rct_mol, isomericSmiles=True)
                psmi = Chem.MolToSmiles(prd_mol, isomericSmiles=True)
                print(rsmi)
                [pfp, rfp] = fp.create_rxn_Morgan2FP_separately(
                    rsmi, psmi, rxnfpsize=self.fp_size, pfpsize=self.fp_size, useFeatures=False, calculate_rfp=True)
                pfp = pfp.reshape(1, self.fp_size)
                rfp = rfp.reshape(1, self.fp_size)
                rxnfp = pfp - rfp
                c1_input = []
                r1_input = []
                r2_input = []
                s1_input = []
                s2_input = []
                inputs = [pfp, rxnfp, c1_input, r1_input,
                          r2_input, s1_input, s2_input]
                top_combos = self.predict_top_combos(
                    inputs=inputs, c1_rank_thres=1, s1_rank_thres=3, s2_rank_thres=1, r1_rank_thres=4, r2_rank_thres=1)
                contexts.append(top_combos[:n])
            except Exception as e:
                MyLogger.print_and_log('Failed for reaction {} because {}. Returning None.'.format(
                    rxn, e), contextRecommender_loc, level=2)
        return contexts

    def predict_top_combos(self, inputs, return_categories_only = False, c1_rank_thres=2, s1_rank_thres=3, s2_rank_thres=1, r1_rank_thres=3, r2_rank_thres=1):
        # this function predicts the top combos based on rank thresholds for
        # individual elements
        context_combos = []
        context_combo_scores = []
        num_combos = c1_rank_thres*s1_rank_thres * \
            s2_rank_thres*r1_rank_thres*r2_rank_thres
        [pfp, rxnfp, c1_input_user, r1_input_user,
            r2_input_user, s1_input_user, s2_input_user] = inputs

        # set s2 to be none ## specifically for the single sovlent case
        # s2_input_user = np.zeros(s2_dim,dtype = 'float32').reshape(1,s2_dim)
        # s2_input_user[0] = 1
        c1_input_dum = np.zeros(self.c1_dim, dtype='float32').reshape(1, self.c1_dim)
        r1_input_dum = np.zeros(self.r1_dim, dtype='float32').reshape(1, self.r1_dim)
        r2_input_dum = np.zeros(self.r2_dim, dtype='float32').reshape(1, self.r2_dim)
        s1_input_dum = np.zeros(self.s1_dim, dtype='float32').reshape(1, self.s1_dim)
        s2_input_dum = np.zeros(self.s2_dim, dtype='float32').reshape(1, self.s2_dim)
        model_inputs = [pfp, rxnfp, c1_input_dum, r1_input_dum,
                            r2_input_dum, s1_input_dum, s2_input_dum]
        fp_trans = self.fp_func(model_inputs)
        if c1_input_user == []:
            c1_inputs = fp_trans
            c1_pred = self.c1_func(c1_inputs)
            c1_cdts = c1_pred[0][0].argsort()[-c1_rank_thres:][::-1]
        else:
            c1_cdts = np.nonzero(c1_input_user)[0]
        # find the name of catalyst
        for c1_cdt in c1_cdts:
            c1_name = self.c1_dict[c1_cdt]
            c1_input = np.zeros([1, self.c1_dim])
            c1_input[0, c1_cdt] = 1
            if c1_input_user == []:
                c1_sc = c1_pred[0][0][c1_cdt]
            else:
                c1_sc = 1
            if s1_input_user == []:
                s1_inputs = [fp_trans[0],c1_input]
                s1_pred = self.s1_func(s1_inputs)
                s1_cdts = s1_pred[0][0].argsort()[-s1_rank_thres:][::-1]
            else:
                s1_cdts = np.nonzero(s1_input_user)[0]
            for s1_cdt in s1_cdts:
                s1_name = self.s1_dict[s1_cdt]
                s1_input = np.zeros([1, self.s1_dim])
                s1_input[0, s1_cdt] = 1
                if s1_input_user == []:
                    s1_sc = s1_pred[0][0][s1_cdt]
                else:
                    s1_sc = 1
                if s2_input_user == []:
                    s2_inputs = [fp_trans[0], c1_input, s1_input]
                    s2_pred = self.s2_func(s2_inputs)
                    s2_cdts = s2_pred[0][0].argsort()[-s2_rank_thres:][::-1]
                else:
                    s2_cdts = np.nonzero(s2_input_user)[0]
                for s2_cdt in s2_cdts:
                    s2_name = self.s2_dict[s2_cdt]
                    s2_input = np.zeros([1, self.s2_dim])
                    s2_input[0, s2_cdt] = 1
                    if s2_input_user == []:
                        s2_sc = s2_pred[0][0][s2_cdt]
                    else:
                        s2_sc = 1
                    if r1_input_user == []:
                        r1_inputs = [fp_trans[0], c1_input, s1_input, s2_input]
                        r1_pred = self.r1_func(r1_inputs)
                        r1_cdts = r1_pred[0][
                            0].argsort()[-r1_rank_thres:][::-1]
                    else:
                        r1_cdts = np.nonzero(r1_input_user)[0]
                    for r1_cdt in r1_cdts:
                        r1_name = self.r1_dict[r1_cdt]
                        r1_input = np.zeros([1, self.r1_dim])
                        r1_input[0, r1_cdt] = 1
                        if r1_input_user == []:
                            r1_sc = r1_pred[0][0][r1_cdt]
                        else:
                            r1_sc = 1
                        if r2_input_user == []:
                            r2_inputs = [fp_trans[0], c1_input, s1_input, s2_input, r1_input]
                            r2_pred = self.r2_func(r2_inputs)
                            r2_cdts = r2_pred[0][
                                0].argsort()[-r2_rank_thres:][::-1]
                        else:
                            r2_cdts = np.nonzero(r2_input_user)[0]
                        for r2_cdt in r2_cdts:
                            r2_name = self.r2_dict[r2_cdt]
                            r2_input = np.zeros([1, self.r2_dim])
                            r2_input[0, r2_cdt] = 1
                            if r2_input_user == []:
                                r2_sc = r2_pred[0][0][r2_cdt]
                            else:
                                r2_sc = 1
                            T_inputs = [fp_trans[0], c1_input, s1_input, s2_input, r1_input, r2_input]
                            T_pred = self.T_func(T_inputs)
                            print(c1_name,s1_name,s2_name,r1_name,r2_name)
                            cat_name = [c1_name]
                            if r2_name == '':
                                rgt_name = [r1_name]
                            else: rgt_name = [r1_name,r2_name]
                            if s2_name == '':
                                slv_name = [s1_name]
                            else: slv_name = [s1_name,s2_name]
                            if self.with_smiles:
                                rgt_name = [rgt for rgt in rgt_name if 'Reaxys' not in rgt]
                                slv_name = [slv for slv in slv_name if 'Reaxys' not in slv]
                                cat_name = [cat for cat in cat_name if 'Reaxys' not in cat]
                            ##for testing purpose only, output order as training
                            if return_categories_only:
                                context_combos.append([c1_cdt,s1_cdt,s2_cdt,r1_cdt,r2_cdt,T_pred[0][0][0]])
                            ## esle ouptupt format compatible with the overall framework
                            else:
                                context_combos.append(
                                    [float(T_pred[0][0][0]), '.'.join(slv_name), '.'.join(rgt_name), '.'.join(cat_name), np.nan, np.nan])
                            # print(c1_cdt,s1_cdt,s2_cdt,r1_cdt,r2_cdt)
                            # wait =raw_input('wait')
                            context_combo_scores.append(
                                c1_sc*s1_sc*s2_sc*r1_sc*r2_sc)
        context_ranks = num_combos+1 - stats.rankdata(context_combo_scores)
        # print(c1_cdts)
        # print(num_combos)
        # print(context_ranks)
        context_combos = [context_combos[
            int(rank)-1] for rank in context_ranks]
        # print(context_combos)
        context_combo_scores = [context_combo_scores[
            int(rank)-1] for rank in context_ranks]
        return context_combos
    def category_to_name(self,chem_type,category):
        if chem_type == 'c1':
            return self.c1_dict[category]
        elif chem_type == 's1':
            return self.s1_dict[category]
        elif chem_type == 's2':
            return self.s2_dict[category]
        elif chem_type == 'r1':
            return self.r1_dict[category]
        elif chem_type == 'r2':
            return self.r2_dict[category]
        

if __name__ == '__main__':
    cont = NeuralNetContextRecommender()
    # cont.load_nn_model(model_path = "/home/hanyug/Make-It/makeit/context_pred/model/c_s_r_fullset/model.json", info_path = "/home/hanyug/Make-It/makeit/context_pred/preprocessed_data/separate/fullset2048/", weights_path="/home/hanyug/Make-It/makeit/context_pred/model/c_s_r_fullset/weights.h5")
    cont.load_nn_model(model_path=gc.NEURALNET_CONTEXT_REC['model_path'], info_path=gc.NEURALNET_CONTEXT_REC[
                       'info_path'], weights_path=gc.NEURALNET_CONTEXT_REC['weights_path'])
    # # cont.load_nn_model(model_path = "/home/hanyug/Make-It/makeit/context_pred/model/c_s_r/model.json", info_path = "/home/hanyug/Make-It/makeit/context_pred/preprocessed_data/separate/10Msubset/", weights_path="/home/hanyug/Make-It/makeit/context_pred/model/c_s_r/weights.h5")
    # cont.load_nn_model(model_path="/home/hanyug/Make-It/makeit/context_pred/model/test/model.json", info_path=gc.NEURALNET_CONTEXT_REC[
    #                'info_path'], weights_path="/home/hanyug/Make-It/makeit/context_pred/model/test/weights.h5")

    # cont.load_nn_model(model_path="/home/hanyug/Make-It/makeit/context_pred/model/michael/model.json", info_path=gc.NEURALNET_CONTEXT_REC[
    #                'info_path'], weights_path="/home/hanyug/Make-It/makeit/context_pred/model/michael/best_weights.h5")

    # print('CC(C)CO>>CC(C)C=O')
    # print cont.get_n_conditions('CCCO>>CCC=O', 10)
    # print('CC(C)CO')
    # print cont.get_n_conditions('CCCO.CCBr>>CCC=O', 10)
    # # print cont.get_n_conditions('CC(=O)OC(C)=O.O=C(O)c1ccccc1O>>CC(=O)Oc1ccccc1C(=O)O', 10)
    # print cont.get_n_conditions('Cc1cccc(C)c1NC(=O)CCl>>Cc1cccc(C)c1NC(=O)CN', 10)
    # print cont.get_n_conditions('CN(C(=O)CCl)c1ccc(Cl)cc1C(=O)c1ccccc1>>CN(C(=O)CN)c1ccc(Cl)cc1C(=O)c1ccccc1', 10)
#'Fc1ccc(C2(Cn3cncn3)CO2)c(F)c1>>OC(CCl)(Cn1cncn1)c1ccc(F)cc1F
#'CN1C2CCC1CC(O)C2.O=C(O)C(CO)c1ccccc1>>CN1C2CCC1CC(C2)OC(=O)C(CO)c3ccccc3'
#'CN(C(=O)CCl)c1ccc(Cl)cc1C(=O)c1ccccc1>>CN(C(=O)CN)c1ccc(Cl)cc1C(=O)c1ccccc1'
    print cont.get_n_conditions('COC(=O)c1ccccc1>>CCC(=O)c1ccccc1', 10, with_smiles=False)<|MERGE_RESOLUTION|>--- conflicted
+++ resolved
@@ -136,7 +136,6 @@
         try:
             rsmi = rxn.split('>>')[0]
             psmi = rxn.split('>>')[1]
-<<<<<<< HEAD
             rct_mol = Chem.MolFromSmiles(rsmi)
             prd_mol = Chem.MolFromSmiles(psmi)
             [atom.ClearProp('molAtomMapNumber')for \
@@ -146,17 +145,7 @@
             rsmi = Chem.MolToSmiles(rct_mol, isomericSmiles=True)
             psmi = Chem.MolToSmiles(prd_mol, isomericSmiles=True)
             print(rsmi)
-=======
-            # rct_mol = Chem.MolFromSmiles(rsmi)
-            # prd_mol = Chem.MolFromSmiles(psmi)
-            # # [atom.ClearProp('molAtomMapNumber')for \
-            # #         atom in rct_mol.GetAtoms() if atom.HasProp('molAtomMapNumber')]
-            # # [atom.ClearProp('molAtomMapNumber')for \
-            # #         atom in prd_mol.GetAtoms() if atom.HasProp('molAtomMapNumber')]
-            # rsmi = Chem.MolToSmiles(rct_mol)
-            # psmi = Chem.MolToSmiles(prd_mol)
-
->>>>>>> 28c3ef48
+
             [pfp, rfp] = fp.create_rxn_Morgan2FP_separately(
                 rsmi, psmi, rxnfpsize=self.fp_size, pfpsize=self.fp_size, useFeatures=False, calculate_rfp=True)
             pfp = pfp.reshape(1, self.fp_size)
@@ -204,7 +193,7 @@
                 psmi = Chem.MolToSmiles(prd_mol, isomericSmiles=True)
                 print(rsmi)
                 [pfp, rfp] = fp.create_rxn_Morgan2FP_separately(
-                    rsmi, psmi, rxnfpsize=self.fp_size, pfpsize=self.fp_size, useFeatures=False, calculate_rfp=True)
+                    rsmi, psmi, rxnfpsize=self.fp_size, pfpsize=self.fp_size, useFeatures=False, calculate_rfp=True, useChirality=True)
                 pfp = pfp.reshape(1, self.fp_size)
                 rfp = rfp.reshape(1, self.fp_size)
                 rxnfp = pfp - rfp
@@ -387,4 +376,4 @@
 #'Fc1ccc(C2(Cn3cncn3)CO2)c(F)c1>>OC(CCl)(Cn1cncn1)c1ccc(F)cc1F
 #'CN1C2CCC1CC(O)C2.O=C(O)C(CO)c1ccccc1>>CN1C2CCC1CC(C2)OC(=O)C(CO)c3ccccc3'
 #'CN(C(=O)CCl)c1ccc(Cl)cc1C(=O)c1ccccc1>>CN(C(=O)CN)c1ccc(Cl)cc1C(=O)c1ccccc1'
-    print cont.get_n_conditions('COC(=O)c1ccccc1>>CCC(=O)c1ccccc1', 10, with_smiles=False)+    print cont.get_n_conditions('CC1CO1.Cc1ncc([N+](=O)[O-])[nH]1>>Cc1ncc([N+](=O)[O-])n1CC(C)O', 10, with_smiles=False)