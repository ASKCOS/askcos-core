--- conflicted
+++ resolved
@@ -208,11 +208,8 @@
 
             (top_combos,top_combo_scores)=self.predict_top_combos(inputs=inputs)
 
-<<<<<<< HEAD
             top_combo_scores = list(map(float, top_combo_scores))
 
-=======
->>>>>>> bdf4d780
             if return_scores:
                 return (top_combos[:n],top_combo_scores[:n])
             else:
