from __future__ import absolute_import
import numpy as np
import rdkit.Chem as Chem
import rdkit.Chem.AllChem as AllChem
import rdkit.Chem.Draw as Draw
from rdkit.Chem import rdDepictor
from rdkit.Chem.Draw import rdMolDraw2D
from rdkit import Geometry
from PIL import Image, ImageOps
from collections import defaultdict
# from rdkit.Chem.Draw.cairoCanvas import Canvas
import os
import re


def get_scaled_drawer(mol):
    '''This function takes a rdkit mol object and scales the drawing so that 
    all of the drawings come out with the same proportions'''
    dpa = 24
    rdDepictor.Compute2DCoords(mol)
    conf = mol.GetConformer()
    xs = [conf.GetAtomPosition(i).x for i in range(mol.GetNumAtoms())]
    ys = [conf.GetAtomPosition(i).y for i in range(mol.GetNumAtoms())]
    point_min = Geometry.rdGeometry.Point2D()
    point_max = Geometry.rdGeometry.Point2D()
    point_min.x = min(xs) - 1
    point_min.y = min(ys) - 1
    point_max.x = max(xs) + 1
    point_max.y = max(ys) + 1
    w = int(dpa * (point_max.x - point_min.x))
    h = int(dpa * (point_max.y - point_min.y))
    drawer = rdMolDraw2D.MolDraw2DSVG(w,h)
    drawer.SetScale(w, h, point_min, point_max)
    return drawer

def MolsSmilesToImageHighlight(smiles, options=None, **kwargs):
    '''This function takes a SMILES string of one or more molecules
    and generates a combined image for that molecule set.'''
    mol = Chem.MolFromSmiles(str(smiles))
    d2 = get_scaled_drawer(mol)
    dopts = d2.drawOptions()
    reacting_atoms = kwargs.get('reacting_atoms', [])
    bonds = kwargs.get('bonds', False)
    clear_map = kwargs.get('clear_map', True)
    selectivity = kwargs.get('selectivity', False)

    try:
        #Check to see if there are atom scores for site selectivity drawing
        if len(reacting_atoms) == len(mol.GetAtoms()):
            highlightAtoms = list(range(mol.GetNumAtoms()))
            highlightAtomColors = {x:(1,1,1) for x in highlightAtoms}
            atom_scores = reacting_atoms
            for i,j in enumerate(mol.GetAtoms()):
            #cutoff to make the images better
                if round(atom_scores[i]*100) > 5 and j.GetIsAromatic():
                    highlightAtomColors[i]=((1-atom_scores[i],1,1-atom_scores[i]))
                    dopts.atomLabels[i] = '{}%'.format(int(round(atom_scores[i]*100)))

        #Will only draw the highlighted atoms if they are mapped by isotope from rdchiral otherwise
        #the reacting_atoms will not match the atom index and draw the highlight in the incorrect location
        else:
<<<<<<< HEAD
            isotope_idx_map = {a.GetIsotope():a.GetIdx() for a in mol.GetAtoms()}
=======
            isotope_idx_map = {a.GetAtomMapNum():a.GetIdx() for a in mol.GetAtoms()}
>>>>>>> 4413558b
            highlightAtoms = [isotope_idx_map[x] for x in reacting_atoms]
            #TODO add options for colors?
            highlightAtomColors = {x:(0,1,0) for x in highlightAtoms}

        if bonds:
            #TODO some edits have multiple atoms changing in one tuple
            highlightBonds = [mol.GetBondBetweenAtoms(x[0],x[1]).GetIdx() for x in reacting_atoms]
        else:
            highlightBonds = []
    except:
        highlightAtoms = []
        highlightBonds = []
        highlightAtomColors = []
        
    if clear_map:
<<<<<<< HEAD
        [a.SetIsotope(0) for a in mol.GetAtoms()]
=======
        [a.SetAtomMapNum(0) for a in mol.GetAtoms()]
>>>>>>> 4413558b
    m2=Draw.PrepareMolForDrawing(mol)
    d2.DrawMolecule(m2,highlightAtoms=highlightAtoms, \
        highlightBonds=highlightBonds, highlightAtomColors=highlightAtomColors)
    d2.FinishDrawing()
    txt = d2.GetDrawingText()
    
    return txt
 

"""
Many of these functions are taken from RDKit.
"""


def mols_from_smiles_list(all_smiles):
    """Given a list of smiles strings, this function creates rdkit molecules.

    Args:
        all_smiles (list of str): SMILES strings to be converted to molecules.

    Returns:
        list of Chem.Mol: Molecules from the SMILES strings.
    """
    mols = []
    for smiles in all_smiles:
        if not smiles:
            continue
        mols.append(Chem.MolFromSmiles(smiles))
    return mols


def defaultDrawOptions():
    """Returns an RDKit drawing options object with default drawing options."""

    opts = Draw.DrawingOptions()
    # opts.elemDict = defaultdict(lambda: (0,0,0)) # all atoms are black
    opts.noCarbonSymbols = True
    opts.selectColor = (1, 0, 0)
    opts.wedgeBonds = True

    opts.elemDict = defaultdict(lambda: (0, 0, 0))
    opts.dotsPerAngstrom = 20
    opts.bondLineWidth = 1.5
    atomLabelFontFace = 'arial'

    return opts


def StripAlphaFromImage(img):
    """Returns an RGB image from an RGBA PIL image.

    Args:
        img (PIL.Image): RGBA image to remove the alpha from.
    """

    if len(img.split()) == 3:
        return img
    return Image.merge('RGB', img.split()[:3])


def MakeBackgroundTransparent(img):
    """Returns an RGBA image from an RGBA PIL image.

    Args:
        img (PIL.Image): RGBA/RGB image to alpha channel.
    """
    img = img.convert("RGBA")
    data = img.getdata()

    newData = []
    for item in data:
        if item[0] == 255 and item[1] == 255 and item[2] == 255:
            newData.append((255, 255, 255, 0))
        else:
            newData.append(item)
    img.putdata(newData)
    return img


def MolToImage(mol, max_size=(1000, 1000), kekulize=True, options=None,
               canvas=None, **kwargs):
    """Wrapper for RDKit's ``MolToImage``.

    Args:
        mol (Chem.Mol or str): Molecule or arrow to draw.
        max_size (2-tuple of (int, int), optional): Maximum image size to
            return. (default: {(1000, 1000)})
        kekulize (bool, optional): Whether to kekulize the molecule.
            (default: {True})
        options (None or ??, optional): RDKit drawing options. If None, will use
            defaults. (default: {None})
        canvas (None or Draw.Canvas, optional): Canvas to draw image onto.
            (default: {None})
        **kwargs: Additional optional arugments passed to RDKit's
            ``MolToImage``.

    Returns:
        PIL.Image: Drawn molecule.
    """

    if not options:
        options = defaultDrawOptions()
    if mol == '->':
        subImgSize = (100, 100)
        img, canvas = Draw._createCanvas(subImgSize)
        p0 = (10, subImgSize[1]//2)
        p1 = (subImgSize[0]-10, subImgSize[1]//2)
        p3 = (subImgSize[0]-20, subImgSize[1]//2-10)
        p4 = (subImgSize[0]-20, subImgSize[1]//2+10)
        canvas.addCanvasLine(p0, p1, lineWidth=2, color=(0, 0, 0))
        canvas.addCanvasLine(p3, p1, lineWidth=2, color=(0, 0, 0))
        canvas.addCanvasLine(p4, p1, lineWidth=2, color=(0, 0, 0))
        if hasattr(canvas, 'flush'):
            canvas.flush()
        else:
            canvas.save()
        return img
    elif mol == '<-':  # retro arrow or error
        subImgSize = (100, 100)
        (a, b) = subImgSize
        img, canvas = Draw._createCanvas(subImgSize)
        canvas.addCanvasLine((10, b//2-7), (a-17, b//2-7),
                             lineWidth=2, color=(0, 0, 0))
        canvas.addCanvasLine((10, b//2+7), (a-17, b//2+7),
                             lineWidth=2, color=(0, 0, 0))
        canvas.addCanvasLine((a-24, b//2-14), (a-10, b//2),
                             lineWidth=2, color=(0, 0, 0))
        canvas.addCanvasLine((a-24, b//2+14), (a-10, b//2),
                             lineWidth=2, color=(0, 0, 0))
        if hasattr(canvas, 'flush'):
            canvas.flush()
        else:
            canvas.save()
        return img
    elif mol is not None:
        return Draw.MolToImage(mol, size=max_size, kekulize=kekulize, options=options,
                               canvas=canvas, **kwargs)


def TrimImgByWhite(img, padding=0):
    """Crops an image to the minimum possible size.

    This function takes a PIL image, img, and crops it to the minimum rectangle
    based on its whiteness/transparency. 5 pixel padding used automatically.

    Args:
        img (PIL.Image): Image to crop.
        padding (int, optional): Amount of padding to use around image
            (in addition to the 5 pixel padding always used). (default: {0})

    Returns:
        PIL.Image: Trimmed image.
    """

    # Convert to array
    as_array = np.array(img)  # N x N x (r,g,b,a)

    # Set previously-transparent pixels to white
    if as_array.shape[2] == 4:
        as_array[as_array[:, :, 3] == 0] = [255, 255, 255, 0]

    as_array = as_array[:, :, :3]

    # Content defined as non-white and non-transparent pixel
    has_content = np.sum(as_array, axis=2, dtype=np.uint32) != 255 * 3
    xs, ys = np.nonzero(has_content)

    # Crop down
    margin = 5
    x_range = max([min(xs) - margin, 0]), min([max(xs) + margin, as_array.shape[0]])
    y_range = max([min(ys) - margin, 0]), min([max(ys) + margin, as_array.shape[1]])
    as_array_cropped = as_array[
        x_range[0]:x_range[1], y_range[0]:y_range[1], 0:3]

    img = Image.fromarray(as_array_cropped, mode='RGB')

    return ImageOps.expand(img, border=padding, fill=(255, 255, 255))


def StitchPILsHorizontally(imgs):
    """Combines images into a single horizontal image.

    This function takes a list of PIL images and concatenates
    them onto a new image horizontally, with each one
    vertically centered.

    Args:
        imgs (list of PIL.Image): Images to stitch together.

    Returns:
        PIL.Image: Single, horizontally-stitched image.
    """

    # Create blank image (def: transparent white)
    heights = [img.size[1] for img in imgs]
    height = max(heights)
    widths = [img.size[0] for img in imgs]
    width = sum(widths)
    res = Image.new('RGB', (width, height), (255, 255, 255))

    # Add in sub-images
    for i, img in enumerate(imgs):
        offset_x = sum(widths[:i])  # left to right
        offset_y = (height - heights[i]) // 2
        res.paste(img, (offset_x, offset_y))

    return res


def CheckAtomForGeneralization(atom):
    """Determines if an atom's SMART representation is from generalization.

    Given an RDKit atom, this function determines if that atom's SMART
    representation was likely a result of generalization. This assumes that
    the transform string was generated using explicit Hs with aliphatic
    carbons as C, aromatic carbons as c, and non-carbons as #N where N is the
    atomic number of the generalized species.

    Args:
        atom (Chem.Atom): Atom to check SMART representation of.
    """

    smarts = atom.GetSmarts()

    # Check if this was a result of generalization
    # non-carbon atom, generlized
    if '#' in smarts:
        atomSymbol = atom.GetSymbol()
        atom.SetAtomicNum(0)
        atom.SetProp('dummyLabel', '[{}]'.format(atomSymbol))
        atom.UpdatePropertyCache()
    # aliphatic carbon, generalized (all non-generalized use explicit Hs)
    elif '[C:' in smarts and 'H' not in smarts:
        atom.SetAtomicNum(0)
        atom.SetProp('dummyLabel', 'C[al]')
        atom.UpdatePropertyCache()
    elif '[c:' in smarts and 'H' not in smarts:
        atom.SetAtomicNum(0)
        atom.SetProp('dummyLabel', 'C[ar]')
        atom.UpdatePropertyCache()

    # Clear atom map number of 0 -> this is a dummy assignment!
    if ':0]' in smarts:
        atom.ClearProp('molAtomMapNumber')


def ReactionToImage(rxn, dummyAtoms=False, kekulize=True, options=None, **kwargs):
    """Draws a reaction.

    Modification of RDKit's ReactionToImage to allow for each molecule
    to have a different drawn size. rxn is an RDKit reaction object

    Warning: This function adds hydrogens as it sees fit.

    Args:
        rxn (Chem.Reaction): Reaction to draw.
        dummyAtoms (bool, optional): Whether to check for generalization.
            (default: {False})
        kekulize (bool, optional): Whether to kekulize the molecule.
            (default: {True})
        options (None or ??, optional): RDKit drawing options. If None, will use
            defaults. (default: {None})
        **kwargs: Additional optional arugments. Used for ``retro``.

    Returns:
        PIL.Image: Drawing of the reaction.
    """
    # Extract mols from reaction
    mols = []
    for i in range(rxn.GetNumReactantTemplates()):
        mol = rxn.GetReactantTemplate(i)
        mol.UpdatePropertyCache(False)
        mols.append(mol)
        if dummyAtoms:
            [CheckAtomForGeneralization(atom) for atom in mol.GetAtoms()]

    if kwargs.pop('retro', True):
        mols.append('<-')  # placeholder for arrow
    else:
        mols.append('->')

    for j in range(rxn.GetNumProductTemplates()):
        mol = rxn.GetProductTemplate(j)
        mol.UpdatePropertyCache(False)
        mols.append(mol)
        if dummyAtoms:
            [CheckAtomForGeneralization(atom) for atom in mol.GetAtoms()]

    # Generate images for all molecules/arrow
    imgs = [TrimImgByWhite(MolToImage(
        mol, kekulize=kekulize, options=options), padding=10) for mol in mols]

    # Combine
    return StitchPILsHorizontally(imgs)


def ReactionStringToImage(rxn_string, strip=True, update=True, options=None,
        retro=False, **kwargs):
    """Draws a reaction from a SMILES string.

    This function takes a SMILES rxn_string as input, not an
    RDKit reaction object, and draws it.

    Args:
        rxn_string (str): SMILES string of reaction.
        strip (bool, optional): Whether to strip the atoms. (default: {True})
        update (bool, optional): Whether to update the property cache of the
            molecules. (default: {True})
        options (None or ??, optional): RDKit drawing options. If None, will use
            defaults. (default: {None})
        retro (bool, optional): Whether the reaction is in the retrosynthetic
            direction. (default: {False})
        **kwargs: Unused.

    Returns:
        PIL.Image: Drawing of the reaction.
    """

    reactants, agents, products = [mols_from_smiles_list(x) for x in
                                   [mols.split('.') for mols in rxn_string.split('>')]]
    if None in reactants + products:
        raise ValueError(
            'Could not parse entirety of reaction: {}'.format(rxn_string))

    # Stich together mols (ignore agents)
    if retro:
        mols = reactants + ['<-'] + products
    else:
        mols = reactants + ['->'] + products
    if update:
        [mol.UpdatePropertyCache(False) for mol in mols if mol is not None and type(mol) != str]
    if strip:
        for mol in mols:
            if mol is not None and type(mol) != str:
                [a.ClearProp('molAtomMapNumber') for a in mol.GetAtoms()]

    # Generate images
    imgs = [TrimImgByWhite(MolToImage(
        mol, kekulize=True, options=options), padding=10) for mol in mols]

    # Combine
    return StitchPILsHorizontally(imgs)


def TransformStringToImage(transform, retro=True, **kwargs):
    """Draws a SMARTS transform.

    Wrapper function meant to take a SMARTS transform and return a PIL image
    of that transform.

    TODO: Need to improve generalization visually! Right now it still shows

    Args:
        transform (str): SMARTS string of transform.
        retro (bool, optional): Whether the reaction is in the retrosynthetic
            direction. (default: {True})
        **kwargs: Additional optional arguments passed through to
            ``ReactionToImage``.

    Returns:
        PIL.Image: Drawing of the transform.
    """

    options = defaultDrawOptions()
    options.dotsPerAngstrom = 40

    # To generalize un-mapped atoms in transform, need to identify square brackets
    # without colon in the middle (e.g., [C]) and replace with dummy label [C:0] so
    # generalization display works
    old_tags = re.findall('\[[^:]+\]', transform)
    for old_tag in old_tags:
        new_tag = old_tag.replace(']', ':0]')
        transform = transform.replace(old_tag, new_tag)
    rxn = AllChem.ReactionFromSmarts(transform)
    return ReactionToImage(rxn, dummyAtoms=True, options=options, retro=retro, **kwargs)


def MolsSmilesToImage(smiles, options=None, **kwargs):
    """Draws molecule(s) from SMILES.

    This function takes a SMILES string of one or more molecules
    and generates a combined image for that molecule set.

    Args:
        smiles (str): SMILES string of molecule(s) to draw.
        options (None or ??, optional): RDKit drawing options. If None, will use
            defaults. (default: {None})
        **kwargs: Unused.

    Returns:
        PIL.Image: Drawing of the molecule(s).
    """

    # Generate mols
    mols = mols_from_smiles_list(smiles.split('.'))
    # Generate images
    imgs = [TrimImgByWhite(MolToImage(
        mol, kekulize=True, options=options), padding=10) for mol in mols]
    # Combine
    return StitchPILsHorizontally(imgs)


def main():
    # Simple test cases
    rxn_string = 'Fc1ccc(C2(Cn3cncn3)CO2)c(F)c1.c1nc[nH]n1.Cl.O=C([O-])O.[Na+]>>OC(Cn1cncn1)(Cn1cncn1)c1ccc(F)cc1F'
    # rxn = AllChem.ReactionFromSmarts(rxn_string)
    # rxn_image = ReactionToImage(rxn)
    # rxn_image.save('test_rxn.png')
    rxn_image_string = ReactionStringToImage(rxn_string, strip=True)
    rxn_image_string.save('draw_test_rxn_string.png')
    rxn_image_string = ReactionStringToImage(rxn_string, strip=True, retro=True)
    rxn_image_string.save('draw_retro_test_rxn_string.png')

    tform = '([O;H0:3]=[C;H0:4](-[C:5])-[NH:2]-[C:1])>>([C:1]-[NH2:2]).([OH:3]-[C;H0:4](=O)-[C:5])'
    img = TransformStringToImage(tform)
    img.save('draw_transform.png')

if __name__ == '__main__':
    main()<|MERGE_RESOLUTION|>--- conflicted
+++ resolved
@@ -59,11 +59,7 @@
         #Will only draw the highlighted atoms if they are mapped by isotope from rdchiral otherwise
         #the reacting_atoms will not match the atom index and draw the highlight in the incorrect location
         else:
-<<<<<<< HEAD
-            isotope_idx_map = {a.GetIsotope():a.GetIdx() for a in mol.GetAtoms()}
-=======
             isotope_idx_map = {a.GetAtomMapNum():a.GetIdx() for a in mol.GetAtoms()}
->>>>>>> 4413558b
             highlightAtoms = [isotope_idx_map[x] for x in reacting_atoms]
             #TODO add options for colors?
             highlightAtomColors = {x:(0,1,0) for x in highlightAtoms}
@@ -79,11 +75,7 @@
         highlightAtomColors = []
         
     if clear_map:
-<<<<<<< HEAD
-        [a.SetIsotope(0) for a in mol.GetAtoms()]
-=======
         [a.SetAtomMapNum(0) for a in mol.GetAtoms()]
->>>>>>> 4413558b
     m2=Draw.PrepareMolForDrawing(mol)
     d2.DrawMolecule(m2,highlightAtoms=highlightAtoms, \
         highlightBonds=highlightBonds, highlightAtomColors=highlightAtomColors)
